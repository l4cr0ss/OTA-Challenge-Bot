--- conflicted
+++ resolved
@@ -57,8 +57,6 @@
 !irc ircstatus                                                  (Shows a list of currently registered irc bridges)
 ```
 
-<<<<<<< HEAD
-=======
 ## Retrieving the API token
 
 Bot applications are not allowed to access all api methods from Slack. Thus, if
@@ -78,7 +76,6 @@
 
 After restarting the bot, the bot user should now show up in your slack workspace.
 
->>>>>>> f0ff2771
 
 ## Installation
 
