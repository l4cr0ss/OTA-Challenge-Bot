import pickle
import re

from bottypes.ctf import *
from bottypes.challenge import *
from bottypes.player import *
from bottypes.command_descriptor import *
from handlers.handler_factory import *
from handlers.base_handler import *
from util.util import *
from util.slack_wrapper import *


class AddCTFCommand(Command):
    """Add and keep track of a new CTF."""

    def execute(self, slack_wrapper, args, channel_id, user_id):
        """Execute AddCTF command."""
        name = args[0]

        if len(name) > 10:
            raise InvalidCommand(
                "Command failed. CTF name must be <= 10 characters.")

        # Create the channel
        response = slack_wrapper.create_channel(name)

        # Validate that the channel was successfully created.
        if response['ok'] == False:
            raise InvalidCommand(
                "\"{}\" channel creation failed.\nError : {}".format(name, response['error']))

        # Add purpose tag for persistence
        purpose = dict(ChallengeHandler.CTF_PURPOSE)
        purpose['name'] = name
        purpose = json.dumps(purpose)
        channel = response['channel']['id']
        slack_wrapper.set_purpose(channel, purpose)

        # Invite user
        slack_wrapper.invite_user(user_id, channel)

        # New CTF object
        ctf = CTF(channel, name)

        # Update list of CTFs
        ctfs = pickle.load(open(ChallengeHandler.DB, "rb"))
        ctfs[ctf.channel_id] = ctf
        pickle.dump(ctfs, open(ChallengeHandler.DB, "wb"))

        # Notify people of new channel
        message = "Created channel #{}".format(response['channel']['name']).strip()
        slack_wrapper.post_message(channel_id, message)


class RenameChallengeCommand(Command):
    """Renames an existing challenge channel."""

    def execute(self, slack_wrapper, args, channel_id, user_id):
        old_name = args[0]
        new_name = args[1]

        # Validate that the user is in a CTF channel
        ctf = get_ctf_by_channel_id(ChallengeHandler.DB, channel_id)

        if not ctf:
            raise InvalidCommand(
                "Command failed. You are not in a CTF channel.")

        if len(new_name) > 10:
            raise InvalidCommand(
                "Command failed. Challenge name must be <= 10 characters.")

        old_channel_name = "{}-{}".format(ctf.name, old_name)
        new_channel_name = "{}-{}".format(ctf.name, new_name)

        # Get the channel id for the channel to rename
        challenge = get_challenge_by_name(
            ChallengeHandler.DB, old_name, ctf.channel_id)

        if not challenge:
            raise InvalidCommand(
                "Command failed. Challenge '{}' not found.".format(old_name))

        log.debug("Renaming channel {} to {}".format(channel_id, new_name))
        response = slack_wrapper.rename_channel(
            challenge.channel_id, new_channel_name, is_private=True)

        if not response['ok']:
            raise InvalidCommand("\"{}\" channel rename failed.\nError : {}".format(old_channel_name, response['error']))

        # Update channel purpose
        slack_wrapper.update_channel_purpose_name(challenge.channel_id, new_name, is_private=True)

        # Update database
        update_challenge_name(ChallengeHandler.DB, challenge.channel_id, new_name)

        text = "Challenge `{}` renamed to `{}` (#{})".format(old_name, new_name, new_channel_name)
        slack_wrapper.post_message(channel_id, text)


class RenameCTFCommand(Command):
    """Renames an existing challenge channel."""

    def execute(self, slack_wrapper, args, channel_id, user_id):
        old_name = args[0]
        new_name = args[1]

        ctf = get_ctf_by_name(ChallengeHandler.DB, old_name)

        if not ctf:
            raise InvalidCommand(
                "Command failed. CTF '{}' not found.".format(old_name))

        if len(new_name) > 10:
            raise InvalidCommand(
                "Command failed. CTF name must be <= 10 characters.")

        text = "Renaming the CTF might take some time depending on active channels..."
        slack_wrapper.post_message(ctf.channel_id, text)

        # Rename the ctf channel
        response = slack_wrapper.rename_channel(ctf.channel_id, new_name)

        if not response['ok']:
            raise InvalidCommand("\"{}\" channel rename failed.\nError : {}".format(old_name, response['error']))

        # Update channel purpose
        slack_wrapper.update_channel_purpose_name(ctf.channel_id, new_name)

        # Update database
        update_ctf_name(ChallengeHandler.DB, ctf.channel_id, new_name)

        # Rename all challenge channels for this ctf
        for chall in ctf.challenges:
            RenameChallengeCommand().execute(slack_wrapper, [chall.name, chall.name], ctf.channel_id, user_id)

        text = "CTF `{}` renamed to `{}` (#{})".format(old_name, new_name, new_name)
        slack_wrapper.post_message(ctf.channel_id, text)


class AddChallengeCommand(Command):
    """
    Add and keep track of a new challenge for a given CTF.
    """

    def execute(self, slack_wrapper, args, channel_id, user_id):
        """Execute the AddChallenge command."""
        name = args[0]
        category = args[1] if len(args) > 1 else None

        # Validate that the user is in a CTF channel
        ctf = get_ctf_by_channel_id(ChallengeHandler.DB, channel_id)

        if not ctf:
            raise InvalidCommand(
                "Command failed. You are not in a CTF channel.")

        if len(name) > 10:
            raise InvalidCommand(
                "Command failed. Challenge name must be <= 10 characters.")

        # Create the challenge channel
        channel_name = "{}-{}".format(ctf.name, name)
        response = slack_wrapper.create_channel(channel_name, is_private=True)

        # Validate that the channel was created successfully
        if not response['ok']:
            raise InvalidCommand(
                "\"{}\" channel creation failed.\nError : {}".format(channel_name, response['error']))

        # Add purpose tag for persistence
        challenge_channel_id = response['group']['id']
        purpose = dict(ChallengeHandler.CHALL_PURPOSE)
        purpose['name'] = name
        purpose['ctf_id'] = ctf.channel_id
        purpose['category'] = category

        purpose = json.dumps(purpose)
        slack_wrapper.set_purpose(challenge_channel_id, purpose, is_private=True)

        # New Challenge
        challenge = Challenge(ctf.channel_id, challenge_channel_id, name, category)

        # Update database
        ctfs = pickle.load(open(ChallengeHandler.DB, "rb"))
        ctf = ctfs[ctf.channel_id]
        ctf.add_challenge(challenge)
        pickle.dump(ctfs, open(ChallengeHandler.DB, "wb"))

        # Notify the channel
        text = "New challenge {} created in channel #{}".format(name, channel_name)
        slack_wrapper.post_message(channel_id, text)


class StatusCommand(Command):
    """
    Get a status of the currently running CTFs.
    """

    def execute(self, slack_wrapper, args, channel_id, user_id):
        """Execute the Status command."""
        ctfs = pickle.load(open(ChallengeHandler.DB, "rb"))
        members = slack_wrapper.get_members()
        members = {m["id"]: m["name"] for m in members['members'] if m.get("presence") == "active"}

        response = ""
        for _, ctf in ctfs.items():

<<<<<<< HEAD
            response += "*============= #{} =============*\n".format(ctf.name)
=======
            response += "*============= #%s =============*\n" % ctf.name
>>>>>>> 3a3b036d
            solved = [c for c in ctf.challenges if c.is_solved]
            unsolved = [c for c in ctf.challenges if not c.is_solved]

            # Check if the CTF has any challenges
            if not solved and not unsolved:
                response += "*[ No challenges available yet ]*\n"
                continue

            # Solved challenges
            response += "* > Solved*\n" if solved else "\n"
            for challenge in solved:
                players = []
                response += ":tada: *{}* (Solved by : {})\n".format(challenge.name, transliterate(", ".join(challenge.solver)))

            # Unsolved challenges
            response += "* > Unsolved*\n" if unsolved else "\n"
            for challenge in unsolved:

                # Get active players
                players = []
                for player_id in challenge.players:
                    if player_id in members:
                        players.append(members[player_id])

                response += "[{} active] *{}* {}: {}\n".format(len(players), challenge.name, "({})".format(challenge.category)
                                                               if challenge.category else "", transliterate(", ".join(players)))
            response += "\n"

        response = response.strip()

        if response == "":  # Response is empty
            response += "*There are currently no running CTFs*"

        slack_wrapper.post_message(channel_id, response)


class WorkingCommand(Command):
    """
    Mark a player as "working" on a challenge.
    """

    def execute(self, slack_wrapper, args, channel_id, user_id):
        """Execute the Working command."""
        challenge_name = args[0] if args else None

        # Validate that current channel is a CTF channel
        ctf = get_ctf_by_channel_id(ChallengeHandler.DB, channel_id)

        if not ctf:
            raise InvalidCommand(
                "Command failed. You are not in a CTF channel.")

        # Get challenge object for challenge name or channel id
        challenge = ""
        if challenge_name:
            challenge = get_challenge_by_name(ChallengeHandler.DB,
                                              challenge_name, channel_id)
        else:
            challenge = get_challenge_by_channel_id(ChallengeHandler.DB,
                                                    channel_id)

        if not challenge:
            raise InvalidCommand("This challenge does not exist.")

        # Invite user to challenge channel
        slack_wrapper.invite_user(user_id, challenge.channel_id, is_private=True)

        # Update database
        ctfs = pickle.load(open(ChallengeHandler.DB, "rb"))

        for _, ctf in ctfs.items():
            for chal in ctf.challenges:
                if chal.channel_id == challenge.channel_id:
                    chal.add_player(Player(user_id))

        pickle.dump(ctfs, open(ChallengeHandler.DB, "wb"))


class SolveCommand(Command):
    """
    Mark a challenge as solved.
    """

    def execute(self, slack_wrapper, args, channel_id, user_id):
        """Execute the Solve command."""
        challenge = ""

        if args:
            # Multiple arguments: Need to check if a challenge was specified or
            # not
            challenge_name = args[0]

            # Check if we're currently in a challenge channel
            curChallenge = get_challenge_by_channel_id(
                ChallengeHandler.DB, channel_id)

            if curChallenge:
                # User is in a challenge channel => Check for challenge by name
                # in parent ctf channel
                challenge = get_challenge_by_name(
                    ChallengeHandler.DB, challenge_name, curChallenge.ctf_channel_id)
            else:
                # User is in the ctf channel => Check for challenge by name in
                # current challenge
                challenge = get_challenge_by_name(
                    ChallengeHandler.DB, challenge_name, channel_id)

            if not challenge:
                challenge = get_challenge_by_channel_id(
                    ChallengeHandler.DB, channel_id)
                additional_args = args if args else []
            else:
                additional_args = args[1:] if len(args) > 1 else []
        else:
            # No arguments => direct way of resolving challenge
            challenge = get_challenge_by_channel_id(
                ChallengeHandler.DB, channel_id)

            additional_args = []

        if not challenge:
            raise InvalidCommand("This challenge does not exist.")

        additional_solver = []

        # Get solving member
        member = slack_wrapper.get_member(user_id)
        solver_list = [member['user']['name']]

        # Find additional members to add
        for addSolve in additional_args:
            if not addSolve in solver_list:
                solver_list.append(addSolve)
                additional_solver.append(addSolve)

        # Update database
        ctfs = pickle.load(open(ChallengeHandler.DB, "rb"))

        for _, ctf in ctfs.items():
            for chal in ctf.challenges:
                if chal.channel_id == challenge.channel_id:
                    if not challenge.is_solved:
                        member = slack_wrapper.get_member(user_id)
                        solver_list = [member['user'][
                            'name']] + additional_solver

                        chal.mark_as_solved(solver_list)

                        pickle.dump(ctfs, open(ChallengeHandler.DB, "wb"))

                        # Update channel purpose
                        purpose = dict(ChallengeHandler.CHALL_PURPOSE)
                        purpose['name'] = challenge.name
                        purpose['ctf_id'] = ctf.channel_id
                        purpose['solved'] = solver_list
                        purpose = json.dumps(purpose)
                        slack_wrapper.set_purpose(
                            challenge.channel_id, purpose, is_private=True)

                        # Announce the CTF channel
                        help_members = ""

                        if additional_solver:
                            help_members = "(together with {})".format(", ".join(
                                additional_solver))

                        message = "@here *{}* : {} has solved the \"{}\" challenge {}".format(
                            challenge.name, member['user']['name'], challenge.name, help_members)
                        message += "."

                        slack_wrapper.post_message(ctf.channel_id, message)

                    break


class ArchiveCTFCommand(Command):
    """Archive the challenge channels for a given CTF."""

    def execute(self, slack_wrapper, args, channel_id, user_id):
        """Execute the ArchiveCTF command."""

        ctf = get_ctf_by_channel_id(ChallengeHandler.DB, channel_id)
        if not ctf:
            raise InvalidCommand(
                "Command failed. You are not in a CTF channel.")

        # Get list of challenges
        challenges = get_challenges_for_ctf_id(ChallengeHandler.DB, channel_id)

        message = "Archived the following channels :\n"
        for challenge in challenges:
            message += "- #{}-{}\n".format(ctf.name, challenge.name)
            slack_wrapper.archive_private_channel(challenge.channel_id)
            remove_challenge_by_channel_id(ChallengeHandler.DB, challenge.channel_id, ctf.channel_id)

        # Stop tracking the main CTF channel
        slack_wrapper.set_purpose(channel_id, "")
        remove_ctf_by_channel_id(ChallengeHandler.DB, ctf.channel_id)

        # Show confirmation message
        slack_wrapper.post_message(channel_id, message)


class ChallengeHandler(BaseHandler):
    """
    Manages everything related to challenge coordination.

    Commands :
    # Create a defcon-25-quals channel
    @ota_bot add ctf "defcon 25 quals"

    # Create a web-100 channel
    @ota_bot add challenge "web 100" "defcon 25 quals"

    # Kick member from other ctf challenge channels and invite the member to the web 100 channel
    @ota_bot working "web 100"

    # Get status of all CTFs
    @ota_bot status
    """

    DB = "databases/challenge_handler.bin"
    CTF_PURPOSE = {
        "ota_bot": "DO_NOT_DELETE_THIS",
        "name": "",
        "type": "CTF"
    }

    CHALL_PURPOSE = {
        "ota_bot": "DO_NOT_DELETE_THIS",
        "ctf_id": "",
        "name": "",
        "solved": "",
        "category": "",
        "type": "CHALLENGE",
    }

    def __init__(self):
        self.commands = {
            "addctf": CommandDesc(AddCTFCommand, "Adds a new ctf",    ["ctf_name"], None),
            "addchallenge": CommandDesc(AddChallengeCommand, "Adds a new challenge for current ctf", ["challenge_name"], ["challenge_category"]),
            "working": CommandDesc(WorkingCommand, "Show that you're working on a challenge", None, ["challenge_name"]),
            "status": CommandDesc(StatusCommand, "Show the status for all ongoing ctf's", None, None),
            "solve": CommandDesc(SolveCommand, "Mark a challenge as solved", None, ["challenge_name", "support_member"]),
            "renamechallenge": CommandDesc(RenameChallengeCommand, "Renames a challenge", ["old_challenge_name", "new_challenge_name"], None),
            "renamectf": CommandDesc(RenameCTFCommand, "Renames a ctf", ["old_ctf_name", "new_ctf_name"], None),
            "archivectf": CommandDesc(ArchiveCTFCommand, "Archive the challenges of a ctf", None, None)
        }

    def init(self, slack_wrapper):
        """
        Initialize the challenge handler.
        This might be refactored. Not sure, if the handler itself should do the channel handling,
        or if it should be used to a common class, so it can be reused.
        """
        # Find channels generated by challenge_handler
        database = {}
        response = slack_wrapper.get_public_channels()

        # Find active CTF channels
        for channel in response['channels']:
            purpose = load_json(channel['purpose']['value'])

            if not channel['is_archived'] and purpose and "ota_bot" in purpose and purpose["type"] == "CTF":
                ctf = CTF(channel['id'], purpose['name'])
                database[ctf.channel_id] = ctf

        # Find active challenge channels
        response = slack_wrapper.get_private_channels()
        for channel in response['groups']:
            purpose = load_json(channel['purpose']['value'])

            if not channel['is_archived'] and \
               purpose and "ota_bot" in purpose and \
               purpose["type"] == "CHALLENGE":
                challenge = Challenge(purpose["ctf_id"], channel['id'], purpose["name"], getDictValue(purpose, "category"))
                ctf_channel_id = purpose["ctf_id"]
                solvers = purpose["solved"]
                ctf = database.get(ctf_channel_id)

                # Mark solved challenges
                if solvers:
                    challenge.mark_as_solved(solvers)

                if ctf:
                    for member_id in channel['members']:
                        if member_id != slack_wrapper.user_id:
                            challenge.add_player(Player(member_id))

                    ctf.add_challenge(challenge)

        # Create the database accordingly
        pickle.dump(database, open(self.DB, "wb+"))

# Register this handler
HandlerFactory.register("ctf", ChallengeHandler())<|MERGE_RESOLUTION|>--- conflicted
+++ resolved
@@ -207,11 +207,7 @@
         response = ""
         for _, ctf in ctfs.items():
 
-<<<<<<< HEAD
             response += "*============= #{} =============*\n".format(ctf.name)
-=======
-            response += "*============= #%s =============*\n" % ctf.name
->>>>>>> 3a3b036d
             solved = [c for c in ctf.challenges if c.is_solved]
             unsolved = [c for c in ctf.challenges if not c.is_solved]
 
