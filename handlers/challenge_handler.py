import pickle
import re

from bottypes.ctf import *
from bottypes.challenge import *
from bottypes.player import *
from bottypes.command_descriptor import *
from handlers.handler_factory import *
from handlers.base_handler import *
from util.util import *


class AddCTFCommand(Command):
    """
    Add and keep track of a new CTF.
    """

    def execute(self, slack_client, args, user_id, channel_id):
        name = args[0]

        # Create the channel
        response = create_channel(slack_client, name)

        # Validate that the channel was successfully created.
        if response['ok'] == False:
            raise InvalidCommand(
                "\"%s\" channel creation failed.\nError : %s" % (name, response['error']))

        # Add purpose tag for persistence
        purpose = dict(ChallengeHandler.CTF_PURPOSE)
        purpose['name'] = name
        purpose = json.dumps(purpose)
        channel = response['channel']['id']
        set_purpose(slack_client, channel, purpose)

        # Invite user
        invite_user(slack_client, user_id, channel)

        # New CTF object
        ctf = CTF(channel, name)

        # Update list of CTFs
        ctfs = pickle.load(open(ChallengeHandler.DB, "rb"))
        ctfs.append(ctf)
        pickle.dump(ctfs, open(ChallengeHandler.DB, "wb"))

        # Notify people of new channel
        message = "Created channel #%s" % response['channel']['name']
        slack_client.api_call("chat.postMessage", channel=channel_id,
                              text=message.strip(), as_user=True, parse="full")


class AddChallengeCommand(Command):
    """
    Add and keep track of a new challenge for a given CTF.
    """

    def execute(self, slack_client, args, channel_id, user_id):
        name = args[0]

        # Validate that the user is in a CTF channel
        ctf = get_ctf_by_channel_id(ChallengeHandler.DB, channel_id)

        if not ctf:
            raise InvalidCommand(
                "Command failed. You are not in a CTF channel.")

        # Create the challenge channel
        channel_name = "%s-%s" % (ctf.name, name)
        response = create_channel(slack_client, channel_name)

        # Validate that the channel was created successfully
        if not response['ok']:
            raise InvalidCommand("\"%s\" channel creation failed.\nError : %s" % (
                channel_name, response['error']))

        # Add purpose tag for persistence
        challenge_channel_id = response['channel']['id']
        purpose = dict(ChallengeHandler.CHALL_PURPOSE)
        purpose['name'] = name
        purpose['ctf_id'] = ctf.channel_id
        purpose = json.dumps(purpose)
        set_purpose(slack_client, challenge_channel_id, purpose)

        # Invite user
        invite_user(slack_client, user_id, challenge_channel_id)

        # New Challenge and player object
        challenge = Challenge(ctf.channel_id, challenge_channel_id, name)
        player = Player(user_id)

        # Update database
        ctfs = pickle.load(open(ChallengeHandler.DB, "rb"))
        ctf = list(filter(lambda x: x.channel_id == ctf.channel_id, ctfs))[0]
        challenge.add_player(player)
        ctf.add_challenge(challenge)
        pickle.dump(ctfs, open(ChallengeHandler.DB, "wb"))

        # Notify the channel
        slack_client.api_call("chat.postMessage",
                              channel=channel_id, text="New challenge {} created in channel #{}".format(name, channel_name), parse="full", as_user=True)


class StatusCommand(Command):
    """
    Get a status of the currently running CTFs.
    """

    def execute(self, slack_client, args, channel_id, user_id):
        ctfs = pickle.load(open(ChallengeHandler.DB, "rb"))
<<<<<<< HEAD
        members = {m["id"]: m["name"]
                   for m in get_members(slack_client)['members']}
=======
        members = {m["id"]: m["name"] for m in get_members(slack_client) if m.get("presence") == "active"}
>>>>>>> 81bd04bc
        response = ""
        for ctf in ctfs:
            response += "*============= %s =============*\n" % ctf.name
            for challenge in ctf.challenges:
                channel_name = "%s-%s" % (ctf.name, challenge.name)
<<<<<<< HEAD
                response += "*%s* #%s (Total : %d) " % (challenge.name,
                                                        channel_name, len(challenge.players))

=======
                response += "*%s* #%s (Total : %d) " % (challenge.name, channel_name, len(challenge.players))
>>>>>>> 81bd04bc
                players = []
                if challenge.is_solved:
                    response += "Solved by : %s :tada:\n" % ", ".join(
                        challenge.solver)
                else:
                    response += "Active : "
                    for player_id in challenge.players:
                        if player_id in members:
                            players.append(members[player_id])

                    response += ', '.join(players) + "\n"
            response += "\n"

        slack_client.api_call("chat.postMessage",
                              channel=channel_id, text=response.strip(), parse="full", as_user=True)


class WorkingCommand(Command):
    """
    Mark a player as "working" on a challenge.
    """

    def execute(self, slack_client, args, channel_id, user_id):
        challenge_name = args[0] if args else None

        # Validate that current channel is a CTF channel
        ctf = get_ctf_by_channel_id(ChallengeHandler.DB, channel_id)

        if not ctf:
            raise InvalidCommand(
                "Command failed. You are not in a CTF channel.")

        # Get challenge object for challenge name or channel id
        challenge = ""
        if challenge_name:
            challenge = get_challenge_by_name(
                ChallengeHandler.DB, challenge_name, channel_id)
        else:
            challenge = get_challenge_by_channel_id(
                ChallengeHandler.DB, channel_id)

        if not challenge:
            raise InvalidCommand("This challenge does not exist.")

        # Invite user to challenge channel
        invite_user(slack_client, user_id, challenge.channel_id)

        # Update database
        ctfs = pickle.load(open(ChallengeHandler.DB, "rb"))

        for ctf in ctfs:
            for chal in ctf.challenges:
                if chal.channel_id == challenge.channel_id:
                    chal.add_player(Player(user_id))

        pickle.dump(ctfs, open(ChallengeHandler.DB, "wb"))


class SolveCommand(Command):
    """
    Mark a challenge as solved.
    """

    def execute(self, slack_client, args, channel_id, user_id):
        challenge = ""

        if args:
            # Multiple arguments: Need to check if a challenge was specified or
            # not
            challenge_name = args[0]

            # Check if we're currently in a challenge channel
            curChallenge = get_challenge_by_channel_id(
                ChallengeHandler.DB, channel_id)

            if curChallenge:
                # User is in a challenge channel => Check for challenge by name
                # in parent ctf channel
                challenge = get_challenge_by_name(
                    ChallengeHandler.DB, challenge_name, curChallenge.ctf_channel_id)
            else:
                # User is in the ctf channel => Check for challenge by name in
                # current challenge
                challenge = get_challenge_by_name(
                    ChallengeHandler.DB, challenge_name, channel_id)

            if not challenge:
                challenge = get_challenge_by_channel_id(
                    ChallengeHandler.DB, channel_id)
                additional_args = args if args else []
            else:
                additional_args = args[1:] if len(args) > 1 else []
        else:
            # No arguments => direct way of resolving challenge
            challenge = get_challenge_by_channel_id(
                ChallengeHandler.DB, channel_id)

            additional_args = []

        if not challenge:
            raise InvalidCommand("This challenge does not exist.")

        additional_solver = []

        # Get solving member
        member = get_member(slack_client, user_id)
        solver_list = [member['user']['name']]

        # Find additional members to add
        for addSolve in additional_args:
            if not addSolve in solver_list:
                solver_list.append(addSolve)
                additional_solver.append(addSolve)

        # Update database
        ctfs = pickle.load(open(ChallengeHandler.DB, "rb"))

        for ctf in ctfs:
            for chal in ctf.challenges:
                if chal.channel_id == challenge.channel_id:
                    if not challenge.is_solved:
                        member = get_member(slack_client, user_id)
                        solver_list = [member['user'][
                            'name']] + additional_solver

                        chal.mark_as_solved(solver_list)

                        pickle.dump(ctfs, open(ChallengeHandler.DB, "wb"))

                        # Update channel purpose
                        purpose = dict(ChallengeHandler.CHALL_PURPOSE)
                        purpose['name'] = challenge.name
                        purpose['ctf_id'] = ctf.channel_id
                        purpose['solved'] = solver_list
                        purpose = json.dumps(purpose)
                        set_purpose(
                            slack_client, challenge.channel_id, purpose)

                        # Announce the CTF channel
                        help_members = ""

                        if additional_solver:
                            help_members = "(together with %s)" % ", ".join(
                                additional_solver)

                        message = "<@here> *%s* : %s has solved the \"%s\" challenge %s" % (
                            challenge.name, member['user']['name'], challenge.name, help_members)
                        message += "."

                        slack_client.api_call("chat.postMessage",
                                              channel=ctf.channel_id, text=message, as_user=True)

                    break


class ChallengeHandler(BaseHandler):
    """
    Manages everything related to challenge coordination.

    Commands :
    # Create a defcon-25-quals channel
    @ota_bot add ctf "defcon 25 quals"

    # Create a web-100 channel
    @ota_bot add challenge "web 100" "defcon 25 quals"

    # Kick member from other ctf challenge channels and invite the member to the web 100 channel
    @ota_bot working "web 100"

    # Get status of all CTFs
    @ota_bot status
    """

    DB = "databases/challenge_handler.bin"
    CTF_PURPOSE = {
        "ota_bot": "DO_NOT_DELETE_THIS",
        "name": "",
        "type": "CTF"
    }

    CHALL_PURPOSE = {
        "ota_bot": "DO_NOT_DELETE_THIS",
        "ctf_id": "",
        "name": "",
        "solved": "",
        "type": "CHALLENGE",
    }

    def __init__(self):
        self.commands = {
            "addctf": CommandDesc(AddCTFCommand, "Adds a new ctf",    ["ctf_name"], None),
            "addchallenge": CommandDesc(AddChallengeCommand, "Adds a new challenge for current ctf", ["challenge_name"], None),
            "working": CommandDesc(WorkingCommand, "Show that you're working on a challenge", None, ["challenge_name"]),
            "status": CommandDesc(StatusCommand, "Show the status for all ongoing ctf's", None, None),
            "solved": CommandDesc(SolveCommand, "Mark a challenge as solved", None, ["challenge_name", "support_member"]),
        }

    """
    This might be refactored. Not sure, if the handler itself should do the channel handling,
    or if it should be used to a common class, so it can be reused
    """

    def init(self, slack_client, bot_id):
        # Find channels generated by challenge_handler
        database = []
        response = slack_client.api_call("channels.list")

        # Find active CTF channels
        for channel in response['channels']:
            purpose = load_json(channel['purpose']['value'])

            if not channel['is_archived'] and purpose and "ota_bot" in purpose and purpose["type"] == "CTF":
                ctf = CTF(channel['id'], purpose['name'])
                database.append(ctf)

        # Find active challenge channels
        for channel in response['channels']:
            purpose = load_json(channel['purpose']['value'])

            if not channel['is_archived'] and purpose and "ota_bot" in purpose and purpose["type"] == "CHALLENGE":
                challenge = Challenge(purpose["ctf_id"], channel[
                                      'id'], purpose["name"])
                ctf_channel_id = purpose["ctf_id"]
                challenge_solved = purpose["solved"]

                l = list(filter(lambda ctf: ctf.channel_id ==
                                ctf_channel_id, database))
                ctf = l[0] if l else None

                # Mark solved challenges
                if challenge_solved:
                    challenge.mark_as_solved(challenge_solved)

                if ctf:
                    for member_id in channel['members']:
                        if member_id != bot_id:
                            challenge.add_player(Player(member_id))

                    ctf.add_challenge(challenge)

        # Create the database accordingly
        pickle.dump(database, open(self.DB, "wb+"))

# Register this handler
HandlerFactory.register("ctf", ChallengeHandler())<|MERGE_RESOLUTION|>--- conflicted
+++ resolved
@@ -108,24 +108,13 @@
 
     def execute(self, slack_client, args, channel_id, user_id):
         ctfs = pickle.load(open(ChallengeHandler.DB, "rb"))
-<<<<<<< HEAD
-        members = {m["id"]: m["name"]
-                   for m in get_members(slack_client)['members']}
-=======
         members = {m["id"]: m["name"] for m in get_members(slack_client) if m.get("presence") == "active"}
->>>>>>> 81bd04bc
         response = ""
         for ctf in ctfs:
             response += "*============= %s =============*\n" % ctf.name
             for challenge in ctf.challenges:
                 channel_name = "%s-%s" % (ctf.name, challenge.name)
-<<<<<<< HEAD
-                response += "*%s* #%s (Total : %d) " % (challenge.name,
-                                                        channel_name, len(challenge.players))
-
-=======
                 response += "*%s* #%s (Total : %d) " % (challenge.name, channel_name, len(challenge.players))
->>>>>>> 81bd04bc
                 players = []
                 if challenge.is_solved:
                     response += "Solved by : %s :tada:\n" % ", ".join(
