import pickle
import re

from bottypes.ctf import *
from bottypes.challenge import *
from bottypes.player import *
from bottypes.command_descriptor import *
from handlers.handler_factory import *
from handlers.base_handler import *
from util.util import *


class AddCTFCommand(Command):
    """
    Add and keep track of a new CTF.
    """
    def execute(self, slack_client, args, user_id, channel_id):
        name = args[0]

        # Create the channel
        response = create_channel(slack_client, name)

        # Validate that the channel was successfully created.
        if response['ok'] == False:
            raise InvalidCommand("\"%s\" channel creation failed.\nError : %s" % (name, response['error']))

        # Add purpose tag for persistence
        purpose = dict(ChallengeHandler.CTF_PURPOSE)
        purpose['name'] = name
        purpose = json.dumps(purpose)
        channel = response['channel']['id']
        set_purpose(slack_client, channel, purpose)

        # Invite user
        invite_user(slack_client, user_id, channel)

        # New CTF object
        ctf = CTF(channel, name)

        # Update list of CTFs
        ctfs = pickle.load(open(ChallengeHandler.DB, "rb"))
        ctfs.append(ctf)
        pickle.dump(ctfs, open(ChallengeHandler.DB, "wb"))

        # Notify people of new channel
        message = "Created channel #%s" % response['channel']['name']
        slack_client.api_call("chat.postMessage", channel=channel_id, text=message.strip(), as_user=True, parse="full")


class AddChallengeCommand(Command):
    """
    Add and keep track of a new challenge for a given CTF.
    """
    def execute(self, slack_client, args, channel_id, user_id):
        name = args[0]

        # Validate that the user is in a CTF channel
        ctf = get_ctf_by_channel_id(ChallengeHandler.DB, channel_id)

        if not ctf:
            raise InvalidCommand("Command failed. You are not in a CTF channel.")

        # Create the challenge channel
        channel_name = "%s-%s" % (ctf.name, name)
        response = create_channel(slack_client, channel_name)

        # Validate that the channel was created successfully
        if not response['ok']:
            raise InvalidCommand("\"%s\" channel creation failed.\nError : %s" % (channel_name, response['error']))

        # Add purpose tag for persistence
        challenge_channel_id = response['channel']['id']
        purpose = dict(ChallengeHandler.CHALL_PURPOSE)
        purpose['name'] = name
        purpose['ctf_id'] = ctf.channel_id
        purpose = json.dumps(purpose)
        set_purpose(slack_client, challenge_channel_id, purpose)

        # Invite user
        invite_user(slack_client, user_id, challenge_channel_id)

        # New Challenge and player object
        challenge = Challenge(challenge_channel_id, name)
        player = Player(user_id)

        # Update database
        ctfs = pickle.load(open(ChallengeHandler.DB, "rb"))
        ctf = list(filter(lambda x : x.channel_id == ctf.channel_id, ctfs))[0]
        challenge.add_player(player)
        ctf.add_challenge(challenge)
        pickle.dump(ctfs, open(ChallengeHandler.DB, "wb"))


class StatusCommand(Command):
    """
    Get a status of the currently running CTFs.
    """

    def execute(self, slack_client, args, channel_id, user_id):
        ctfs = pickle.load(open(ChallengeHandler.DB, "rb"))
        members = [m["id"]: m["name"] for m in get_members(slack_client)['members'] if m["presence"] == "active"]
        response = ""
        for ctf in ctfs:
            response += "*============= %s =============*\n" % ctf.name
            for challenge in ctf.challenges:
                response += "*%s* (Total : %d) " % (challenge.name, len(challenge.players))
                players = []
                if challenge.is_solved:
                    response += "Solved by : %s :tada:\n" % ", ".join(challenge.solver)
                else:
                    response += "Active : "
                    for player_id in challenge.players:
                        if player_id in members:
                            players.append(members[player_id])

                    response += ', '.join(players) + "\n"
            response += "\n"

        slack_client.api_call("chat.postMessage",
                channel=channel_id, text=response.strip(), as_user=True)


class WorkingCommand(Command):
    """
    Mark a player as "working" on a challenge.
    """

    def execute(self, slack_client, args, channel_id, user_id):
        challenge_name = args[0] if args else None

        # Validate that current channel is a CTF channel
        ctf = get_ctf_by_channel_id(ChallengeHandler.DB, channel_id)

        if not ctf:
            raise InvalidCommand("Command failed. You are not in a CTF channel.")

        # Get challenge object for challenge name or channel id
        challenge = ""
        if challenge_name:
            challenge = get_challenge_by_name(ChallengeHandler.DB, challenge_name, channel_id)
        else:
            challenge = get_challenge_by_channel_id(ChallengeHandler.DB, channel_id)

        if not challenge:
            raise InvalidCommand("This challenge does not exist.")

        # Invite user to challenge channel
        invite_user(slack_client, user_id, challenge.channel_id)

        # Update database
        ctfs = pickle.load(open(ChallengeHandler.DB, "rb"))

        for ctf in ctfs:
            for chal in ctf.challenges:
                if chal.channel_id == challenge.channel_id:
                    chal.add_player(Player(user_id))

        pickle.dump(ctfs, open(ChallengeHandler.DB, "wb"))


class SolveCommand(Command):
    """
    Mark a challenge as solved.
    """

    def execute(self, slack_client, args, channel_id, user_id):
<<<<<<< HEAD
        challenge = ""

        if args:
            # Multiple arguments: Need to check if a challenge was specified or not
            challenge_name = args[0]

            # Check if we're currently in a challenge channel
            curChallenge = get_challenge_by_channel_id(ChallengeHandler.DB, channel_id)

            if curChallenge:            
                # User is in a challenge channel => Check for challenge by name in parent ctf channel
                challenge = get_challenge_by_name(ChallengeHandler.DB, challenge_name, curChallenge.ctf_channel_id)
            else:
                # User is in the ctf channel => Check for challenge by name in current challenge
                challenge = get_challenge_by_name(ChallengeHandler.DB, challenge_name, channel_id)
        
            if not challenge:
                challenge = get_challenge_by_channel_id(ChallengeHandler.DB, channel_id)      
                additional_args = args if args else []
            else:
                additional_args = args[1:] if len(args)>1 else []
=======
        challenge_name = args[0] if args else None
        additional_solver = args[1:] if (args and len(args)>1) else []

        if challenge_name:
            challenge = get_challenge_by_name(ChallengeHandler.DB, challenge_name, channel_id)
>>>>>>> 608822ff
        else:
            # No arguments => direct way of resolving challenge
            challenge = get_challenge_by_channel_id(ChallengeHandler.DB, channel_id)  

            additional_args = []

        if not challenge:
            raise InvalidCommand("This challenge does not exist.")

        additional_solver = []

        # Get solving member 
        member = get_member(slack_client, user_id)
        solver_list = [ member['user']['name']]
      
        # Find additional members to add
        for addSolve in additional_args:
            if not addSolve in solver_list:
                solver_list.append(addSolve)
                additional_solver.append(addSolve)

        # Update database
        ctfs = pickle.load(open(ChallengeHandler.DB, "rb"))

        for ctf in ctfs:
<<<<<<< HEAD
            for c in ctf.challenges:
                if c.channel_id == challenge.channel_id:
                    if not challenge.is_solved:              
                        c.mark_as_solved(solver_list)
=======
            for chal in ctf.challenges:
                    if chal.channel_id == challenge.channel_id:
                        if not challenge.is_solved:
                            member = get_member(slack_client, user_id)
                            solver_list = [ member['user']['name']] + additional_solver

                            chal.mark_as_solved(solver_list)

                            pickle.dump(ctfs, open(ChallengeHandler.DB, "wb"))
>>>>>>> 608822ff

                        pickle.dump(ctfs, open(ChallengeHandler.DB, "wb"))

                        # Update channel purpose
                        purpose = dict(ChallengeHandler.CHALL_PURPOSE)
                        purpose['name'] = challenge.name
                        purpose['ctf_id'] = ctf.channel_id    
                        purpose['solved'] = solver_list
                        purpose = json.dumps(purpose)
                        set_purpose(slack_client, challenge.channel_id, purpose)

<<<<<<< HEAD
                        # Announce the CTF channel    
                        help_members = ""
            
                        if len(additional_solver) > 0:
                            help_members = "(together with %s)" % ", ".join(additional_solver)
=======
                            if additional_solver:
                                help_members = "(together with %s)" % ", ".join(additional_solver)
>>>>>>> 608822ff

                        message = "<@here> *%s* : %s has solved the \"%s\" challenge %s" % (challenge.name, member['user']['name'], challenge.name, help_members)
                        message += "."

                        slack_client.api_call("chat.postMessage",
                            channel=ctf.channel_id, text=message, as_user=True)
           
                    break



class ChallengeHandler(BaseHandler):
    """
    Manages everything related to challenge coordination.

    Commands :
    # Create a defcon-25-quals channel
    @ota_bot add ctf "defcon 25 quals"

    # Create a web-100 channel
    @ota_bot add challenge "web 100" "defcon 25 quals"

    # Kick member from other ctf challenge channels and invite the member to the web 100 channel
    @ota_bot working "web 100"

    # Get status of all CTFs
    @ota_bot status
    """

    DB = "databases/challenge_handler.bin"
    CTF_PURPOSE = {
        "ota_bot" : "DO_NOT_DELETE_THIS",
        "name" : "",
        "type" : "CTF"
    }

    CHALL_PURPOSE = {
        "ota_bot" : "DO_NOT_DELETE_THIS",
        "ctf_id" : "",
        "name" : "",
        "solved" : "",
        "type" : "CHALLENGE",
    }

    def __init__(self):
        self.commands = {
            "addctf" : CommandDesc(AddCTFCommand, "Adds a new ctf",    ["ctf_name"], None),
            "addchallenge" : CommandDesc(AddChallengeCommand, "Adds a new challenge for current ctf", ["challenge_name"], None),
            "working" : CommandDesc(WorkingCommand, "Show that you're working on a challenge", None, ["challenge_name"]),
            "status" : CommandDesc(StatusCommand, "Show the status for all ongoing ctf's", None, None),
            "solved" : CommandDesc(SolveCommand, "Mark a challenge as solved", None, ["challenge_name", "support_member"]),
        }

    """
    This might be refactored. Not sure, if the handler itself should do the channel handling,
    or if it should be used to a common class, so it can be reused
    """
    def init(self, slack_client, bot_id):
        # Find channels generated by challenge_handler
        database = []
        response = slack_client.api_call("channels.list")

        # Find active CTF channels
        for channel in response['channels']:
            purpose = load_json(channel['purpose']['value'])

            if not channel['is_archived'] and purpose and "ota_bot" in purpose and purpose["type"] == "CTF":
                ctf = CTF(channel['id'], purpose['name'])
                database.append(ctf)

        # Find active challenge channels
        for channel in response['channels']:
            purpose = load_json(channel['purpose']['value'])

            if not channel['is_archived'] and purpose and "ota_bot" in purpose and purpose["type"] == "CHALLENGE":                
                challenge = Challenge(purpose["ctf_id"], channel['id'], purpose["name"])
                ctf_channel_id = purpose["ctf_id"]
                challenge_solved = purpose["solved"]

                l = list(filter(lambda ctf : ctf.channel_id == ctf_channel_id, database))
                ctf = l[0] if l else None

                # Mark solved challenges
                if challenge_solved:
                    challenge.mark_as_solved(challenge_solved)

                if ctf:
                    for member_id in channel['members']:
                        if member_id != bot_id:
                            challenge.add_player(Player(member_id))

                    ctf.add_challenge(challenge)

        # Create the database accordingly
        pickle.dump(database, open(self.DB, "wb+"))

# Register this handler
HandlerFactory.registerHandler("ctf", ChallengeHandler())<|MERGE_RESOLUTION|>--- conflicted
+++ resolved
@@ -164,7 +164,6 @@
     """
 
     def execute(self, slack_client, args, channel_id, user_id):
-<<<<<<< HEAD
         challenge = ""
 
         if args:
@@ -186,13 +185,6 @@
                 additional_args = args if args else []
             else:
                 additional_args = args[1:] if len(args)>1 else []
-=======
-        challenge_name = args[0] if args else None
-        additional_solver = args[1:] if (args and len(args)>1) else []
-
-        if challenge_name:
-            challenge = get_challenge_by_name(ChallengeHandler.DB, challenge_name, channel_id)
->>>>>>> 608822ff
         else:
             # No arguments => direct way of resolving challenge
             challenge = get_challenge_by_channel_id(ChallengeHandler.DB, channel_id)  
@@ -218,22 +210,13 @@
         ctfs = pickle.load(open(ChallengeHandler.DB, "rb"))
 
         for ctf in ctfs:
-<<<<<<< HEAD
-            for c in ctf.challenges:
-                if c.channel_id == challenge.channel_id:
-                    if not challenge.is_solved:              
-                        c.mark_as_solved(solver_list)
-=======
             for chal in ctf.challenges:
-                    if chal.channel_id == challenge.channel_id:
-                        if not challenge.is_solved:
-                            member = get_member(slack_client, user_id)
-                            solver_list = [ member['user']['name']] + additional_solver
-
-                            chal.mark_as_solved(solver_list)
-
-                            pickle.dump(ctfs, open(ChallengeHandler.DB, "wb"))
->>>>>>> 608822ff
+                if chal.channel_id == challenge.channel_id:
+                    if not challenge.is_solved:
+                        member = get_member(slack_client, user_id)
+                        solver_list = [ member['user']['name']] + additional_solver
+
+                        chal.mark_as_solved(solver_list)
 
                         pickle.dump(ctfs, open(ChallengeHandler.DB, "wb"))
 
@@ -245,16 +228,11 @@
                         purpose = json.dumps(purpose)
                         set_purpose(slack_client, challenge.channel_id, purpose)
 
-<<<<<<< HEAD
                         # Announce the CTF channel    
                         help_members = ""
             
-                        if len(additional_solver) > 0:
-                            help_members = "(together with %s)" % ", ".join(additional_solver)
-=======
-                            if additional_solver:
+                        if additional_solver:
                                 help_members = "(together with %s)" % ", ".join(additional_solver)
->>>>>>> 608822ff
 
                         message = "<@here> *%s* : %s has solved the \"%s\" challenge %s" % (challenge.name, member['user']['name'], challenge.name, help_members)
                         message += "."
