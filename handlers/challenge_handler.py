import pickle
import re

from bottypes.ctf import *
from bottypes.challenge import *
from bottypes.player import *
from bottypes.command_descriptor import *
from handlers.handler_factory import *
from handlers.base_handler import *
from util.util import *
from util.slack_wrapper import *


class AddCTFCommand(Command):
    """Add and keep track of a new CTF."""

    def execute(self, slack_wrapper, args, channel_id, user_id):
        """Execute AddCTF command."""
        name = args[0]

        if len(name) > 10:
            raise InvalidCommand(
                "Command failed. CTF name must be <= 10 characters.")

        # Create the channel
        response = slack_wrapper.create_channel(name)

        # Validate that the channel was successfully created.
        if response['ok'] == False:
            raise InvalidCommand(
                "\"{}\" channel creation failed.\nError : {}".format(name, response['error']))

        # Add purpose tag for persistence
        purpose = dict(ChallengeHandler.CTF_PURPOSE)
        purpose['name'] = name
        purpose = json.dumps(purpose)
        channel = response['channel']['id']
        slack_wrapper.set_purpose(channel, purpose)

        # Invite user
        slack_wrapper.invite_user(user_id, channel)

        # New CTF object
        ctf = CTF(channel, name)

        # Update list of CTFs
        ctfs = pickle.load(open(ChallengeHandler.DB, "rb"))
        ctfs[ctf.channel_id] = ctf
        pickle.dump(ctfs, open(ChallengeHandler.DB, "wb"))

        # Notify people of new channel
        message = "Created channel #{}".format(
            response['channel']['name']).strip()
        slack_wrapper.post_message(channel_id, message)


class RenameChallengeCommand(Command):
    """Renames an existing challenge channel."""

    def execute(self, slack_wrapper, args, channel_id, user_id):
        old_name = args[0]
        new_name = args[1]

        # Validate that the user is in a CTF channel
        ctf = get_ctf_by_channel_id(ChallengeHandler.DB, channel_id)

        if not ctf:
            raise InvalidCommand(
                "Command failed. You are not in a CTF channel.")

        if len(new_name) > 10:
            raise InvalidCommand(
                "Command failed. Challenge name must be <= 10 characters.")

        old_channel_name = "{}-{}".format(ctf.name, old_name)
        new_channel_name = "{}-{}".format(ctf.name, new_name)

        # Get the channel id for the channel to rename
        challenge = get_challenge_by_name(
            ChallengeHandler.DB, old_name, ctf.channel_id)

        if not challenge:
            raise InvalidCommand(
                "Command failed. Challenge '{}' not found.".format(old_name))

        log.debug("Renaming channel {} to {}".format(channel_id, new_name))
        response = slack_wrapper.rename_channel(
            challenge.channel_id, new_channel_name, is_private=True)

        if not response['ok']:
            raise InvalidCommand("\"{}\" channel rename failed.\nError : {}".format(
                old_channel_name, response['error']))

        # Update channel purpose
        slack_wrapper.update_channel_purpose_name(
            challenge.channel_id, new_name, is_private=True)

        # Update database
        update_challenge_name(ChallengeHandler.DB,
                              challenge.channel_id, new_name)

        text = "Challenge `{}` renamed to `{}` (#{})".format(
            old_name, new_name, new_channel_name)
        slack_wrapper.post_message(channel_id, text)


class RenameCTFCommand(Command):
    """Renames an existing challenge channel."""

    def execute(self, slack_wrapper, args, channel_id, user_id):
        old_name = args[0]
        new_name = args[1]

        ctf = get_ctf_by_name(ChallengeHandler.DB, old_name)

        if not ctf:
            raise InvalidCommand(
                "Command failed. CTF '{}' not found.".format(old_name))

        if len(new_name) > 10:
            raise InvalidCommand(
                "Command failed. CTF name must be <= 10 characters.")

        text = "Renaming the CTF might take some time depending on active channels..."
        slack_wrapper.post_message(ctf.channel_id, text)

        # Rename the ctf channel
        response = slack_wrapper.rename_channel(ctf.channel_id, new_name)

        if not response['ok']:
            raise InvalidCommand("\"{}\" channel rename failed.\nError : {}".format(
                old_name, response['error']))

        # Update channel purpose
        slack_wrapper.update_channel_purpose_name(ctf.channel_id, new_name)

        # Update database
        update_ctf_name(ChallengeHandler.DB, ctf.channel_id, new_name)

        # Rename all challenge channels for this ctf
        for chall in ctf.challenges:
            RenameChallengeCommand().execute(
                slack_wrapper, [chall.name, chall.name], ctf.channel_id, user_id)

        text = "CTF `{}` renamed to `{}` (#{})".format(
            old_name, new_name, new_name)
        slack_wrapper.post_message(ctf.channel_id, text)


class AddChallengeCommand(Command):
    """
    Add and keep track of a new challenge for a given CTF.
    """

    def execute(self, slack_wrapper, args, channel_id, user_id):
        """Execute the AddChallenge command."""
        name = args[0]
        category = args[1] if len(args) > 1 else None

        # Validate that the user is in a CTF channel
        ctf = get_ctf_by_channel_id(ChallengeHandler.DB, channel_id)

        if not ctf:
            raise InvalidCommand(
                "Command failed. You are not in a CTF channel.")

        if len(name) > 10:
            raise InvalidCommand(
                "Command failed. Challenge name must be <= 10 characters.")

        # Create the challenge channel
        channel_name = "{}-{}".format(ctf.name, name)
        response = slack_wrapper.create_channel(channel_name, is_private=True)

        # Validate that the channel was created successfully
        if not response['ok']:
            raise InvalidCommand(
                "\"{}\" channel creation failed.\nError : {}".format(channel_name, response['error']))

        # Add purpose tag for persistence
        challenge_channel_id = response['group']['id']
        purpose = dict(ChallengeHandler.CHALL_PURPOSE)
        purpose['name'] = name
        purpose['ctf_id'] = ctf.channel_id
        purpose['category'] = category

        purpose = json.dumps(purpose)
        slack_wrapper.set_purpose(
            challenge_channel_id, purpose, is_private=True)

        # New Challenge
        challenge = Challenge(
            ctf.channel_id, challenge_channel_id, name, category)

        # Update database
        ctfs = pickle.load(open(ChallengeHandler.DB, "rb"))
        ctf = ctfs[ctf.channel_id]
        ctf.add_challenge(challenge)
        pickle.dump(ctfs, open(ChallengeHandler.DB, "wb"))

<<<<<<< HEAD
        # Notify the channel
        text = "New challenge {} created in channel #{}".format(
            name, channel_name)
=======
        # Notify the channel        
        text = "New challenge *{0}* created in private channel (type `!working {0}` to join).".format(name)

>>>>>>> dff6ce5a
        slack_wrapper.post_message(channel_id, text)


class StatusCommand(Command):
    """
    Get a status of the currently running CTFs.
    """

    def execute(self, slack_wrapper, args, channel_id, user_id):
        """Execute the Status command."""
        ctfs = pickle.load(open(ChallengeHandler.DB, "rb"))
        members = slack_wrapper.get_members()
        members = {m["id"]: m["name"]
                   for m in members['members'] if m.get("presence") == "active"}

        response = ""
        for ctf in ctfs.values():

            response += "*============= #{} =============*\n".format(ctf.name)
            solved = [c for c in ctf.challenges if c.is_solved]
            unsolved = [c for c in ctf.challenges if not c.is_solved]

            # Check if the CTF has any challenges
            if not solved and not unsolved:
                response += "*[ No challenges available yet ]*\n"
                continue

            # Solved challenges
            response += "* > Solved*\n" if solved else "\n"
            for challenge in solved:
                players = []
                response += ":tada: *{}* (Solved by : {})\n".format(
                    challenge.name, transliterate(", ".join(challenge.solver)))

            # Unsolved challenges
            response += "* > Unsolved*\n" if unsolved else "\n"
            for challenge in unsolved:

                # Get active players
                players = []
                for player_id in challenge.players:
                    if player_id in members:
                        players.append(members[player_id])

                response += "[{} active] *{}* {}: {}\n".format(len(players), challenge.name, "({})".format(challenge.category)
                                                               if challenge.category else "", transliterate(", ".join(players)))
            response += "\n"

        response = response.strip()

        if response == "":  # Response is empty
            response += "*There are currently no running CTFs*"

        slack_wrapper.post_message(channel_id, response)


class WorkingCommand(Command):
    """
    Mark a player as "working" on a challenge.
    """

    def execute(self, slack_wrapper, args, channel_id, user_id):
        """Execute the Working command."""
        challenge_name = args[0] if args else None

        # Validate that current channel is a CTF channel
        ctf = get_ctf_by_channel_id(ChallengeHandler.DB, channel_id)

        if not ctf:
            raise InvalidCommand(
                "Command failed. You are not in a CTF channel.")

        # Get challenge object for challenge name or channel id
        challenge = ""
        if challenge_name:
            challenge = get_challenge_by_name(ChallengeHandler.DB,
                                              challenge_name, channel_id)
        else:
            challenge = get_challenge_by_channel_id(ChallengeHandler.DB,
                                                    channel_id)

        if not challenge:
            raise InvalidCommand("This challenge does not exist.")

        # Invite user to challenge channel
        slack_wrapper.invite_user(
            user_id, challenge.channel_id, is_private=True)

        # Update database
        ctfs = pickle.load(open(ChallengeHandler.DB, "rb"))

        for ctf in ctfs.values():
            for chal in ctf.challenges:
                if chal.channel_id == challenge.channel_id:
                    chal.add_player(Player(user_id))

        pickle.dump(ctfs, open(ChallengeHandler.DB, "wb"))


class SolveCommand(Command):
    """
    Mark a challenge as solved.
    """

    def execute(self, slack_wrapper, args, channel_id, user_id):
        """Execute the Solve command."""
        challenge = ""

        if args:
            # Multiple arguments: Need to check if a challenge was specified or
            # not
            challenge_name = args[0]

            # Check if we're currently in a challenge channel
            curChallenge = get_challenge_by_channel_id(
                ChallengeHandler.DB, channel_id)

            if curChallenge:
                # User is in a challenge channel => Check for challenge by name
                # in parent ctf channel
                challenge = get_challenge_by_name(
                    ChallengeHandler.DB, challenge_name, curChallenge.ctf_channel_id)
            else:
                # User is in the ctf channel => Check for challenge by name in
                # current challenge
                challenge = get_challenge_by_name(
                    ChallengeHandler.DB, challenge_name, channel_id)

            if not challenge:
                challenge = get_challenge_by_channel_id(
                    ChallengeHandler.DB, channel_id)
                additional_args = args if args else []
            else:
                additional_args = args[1:] if len(args) > 1 else []
        else:
            # No arguments => direct way of resolving challenge
            challenge = get_challenge_by_channel_id(
                ChallengeHandler.DB, channel_id)

            additional_args = []

        if not challenge:
            raise InvalidCommand("This challenge does not exist.")

        additional_solver = []

        # Get solving member
        member = slack_wrapper.get_member(user_id)
        solver_list = [member['user']['name']]

        # Find additional members to add
        for addSolve in additional_args:
            if not addSolve in solver_list:
                solver_list.append(addSolve)
                additional_solver.append(addSolve)

        # Update database
        ctfs = pickle.load(open(ChallengeHandler.DB, "rb"))

        for ctf in ctfs.values():
            for chal in ctf.challenges:
                if chal.channel_id == challenge.channel_id:
                    if not challenge.is_solved:
                        member = slack_wrapper.get_member(user_id)
                        solver_list = [member['user'][
                            'name']] + additional_solver

                        chal.mark_as_solved(solver_list)

                        pickle.dump(ctfs, open(ChallengeHandler.DB, "wb"))

                        # Update channel purpose
                        purpose = dict(ChallengeHandler.CHALL_PURPOSE)
                        purpose['name'] = challenge.name
                        purpose['ctf_id'] = ctf.channel_id
                        purpose['solved'] = solver_list
                        purpose = json.dumps(purpose)
                        slack_wrapper.set_purpose(
                            challenge.channel_id, purpose, is_private=True)

                        # Announce the CTF channel
                        help_members = ""

                        if additional_solver:
                            help_members = "(together with {})".format(", ".join(
                                additional_solver))

                        message = "@here *{}* : {} has solved the \"{}\" challenge {}".format(
                            challenge.name, member['user']['name'], challenge.name, help_members)
                        message += "."

                        slack_wrapper.post_message(ctf.channel_id, message)

                    break


class ArchiveCTFCommand(Command):
    """Archive the challenge channels for a given CTF."""

    def execute(self, slack_wrapper, args, channel_id, user_id):
        """Execute the ArchiveCTF command."""

        ctf = get_ctf_by_channel_id(ChallengeHandler.DB, channel_id)
        if not ctf:
            raise InvalidCommand(
                "Command failed. You are not in a CTF channel.")

        # Get list of challenges
        challenges = get_challenges_for_ctf_id(ChallengeHandler.DB, channel_id)

        message = "Archived the following channels :\n"
        for challenge in challenges:
            message += "- #{}-{}\n".format(ctf.name, challenge.name)
            slack_wrapper.archive_private_channel(challenge.channel_id)
            remove_challenge_by_channel_id(
                ChallengeHandler.DB, challenge.channel_id, ctf.channel_id)

        # Stop tracking the main CTF channel
        slack_wrapper.set_purpose(channel_id, "")
        remove_ctf_by_channel_id(ChallengeHandler.DB, ctf.channel_id)

        # Show confirmation message
        slack_wrapper.post_message(channel_id, message)

class ReloadCommand(Command):
    """Reload the ctf information from slack to reflect updates of channel purposes."""

    def execute(self, slack_wrapper, args, channel_id, user_id):
        """Execute the Reload command."""

        slack_wrapper.post_message(channel_id, "Updating CTFs and challenges...")
        ChallengeHandler.update_database_from_slack(slack_wrapper)
        slack_wrapper.post_message(channel_id, "Update finished...")
        

class ChallengeHandler(BaseHandler):
    """
    Manages everything related to challenge coordination.

    Commands :
    # Create a defcon-25-quals channel
    !ctf addctf "defcon 25 quals"

    # Create a web-100 channel
    !ctf addchallenge "web 100" "defcon 25 quals"

    # Kick member from other ctf challenge channels and invite the member to the web 100 channel
    !ctf working "web 100"

    # Get status of all CTFs
    !ctf status
    """

    DB = "databases/challenge_handler.bin"
    CTF_PURPOSE = {
        "ota_bot": "DO_NOT_DELETE_THIS",
        "name": "",
        "type": "CTF"
    }

    CHALL_PURPOSE = {
        "ota_bot": "DO_NOT_DELETE_THIS",
        "ctf_id": "",
        "name": "",
        "solved": "",
        "category": "",
        "type": "CHALLENGE",
    }

    def __init__(self):
        self.commands = {
            "addctf": CommandDesc(AddCTFCommand, "Adds a new ctf",    ["ctf_name"], None),
            "addchallenge": CommandDesc(AddChallengeCommand, "Adds a new challenge for current ctf", ["challenge_name"], ["challenge_category"]),
            "working": CommandDesc(WorkingCommand, "Show that you're working on a challenge", None, ["challenge_name"]),
            "status": CommandDesc(StatusCommand, "Show the status for all ongoing ctf's", None, None),
            "solve": CommandDesc(SolveCommand, "Mark a challenge as solved", None, ["challenge_name", "support_member"]),
            "renamechallenge": CommandDesc(RenameChallengeCommand, "Renames a challenge", ["old_challenge_name", "new_challenge_name"], None),
            "renamectf": CommandDesc(RenameCTFCommand, "Renames a ctf", ["old_ctf_name", "new_ctf_name"], None),
<<<<<<< HEAD
            "archivectf": CommandDesc(ArchiveCTFCommand, "Archive the challenges of a ctf", None, None, True)
=======
            "reload" : CommandDesc(ReloadCommand, "Reload ctf information from slack", None, None),
            "archivectf": CommandDesc(ArchiveCTFCommand, "Archive the challenges of a ctf", None, None)
>>>>>>> dff6ce5a
        }

    @staticmethod
    def update_database_from_slack(slack_wrapper):
        """
        Reload the ctf and challenge information from slack.        
        """
        database = {}
        response = slack_wrapper.get_public_channels()

        # Find active CTF channels
        for channel in response['channels']:
            purpose = load_json(channel['purpose']['value'])

            if not channel['is_archived'] and purpose and "ota_bot" in purpose and purpose["type"] == "CTF":
                ctf = CTF(channel['id'], purpose['name'])
                database[ctf.channel_id] = ctf

        # Find active challenge channels
        response = slack_wrapper.get_private_channels()
        for channel in response['groups']:
            purpose = load_json(channel['purpose']['value'])

            if not channel['is_archived'] and \
               purpose and "ota_bot" in purpose and \
               purpose["type"] == "CHALLENGE":
                challenge = Challenge(
                    purpose["ctf_id"], channel['id'], purpose["name"], purpose.get("category"))
                ctf_channel_id = purpose["ctf_id"]
                solvers = purpose["solved"]
                ctf = database.get(ctf_channel_id)

                # Mark solved challenges
                if solvers:
                    challenge.mark_as_solved(solvers)

                if ctf:
                    for member_id in channel['members']:
                        if member_id != slack_wrapper.user_id:
                            challenge.add_player(Player(member_id))

                    ctf.add_challenge(challenge)

        # Create the database accordingly
        pickle.dump(database, open(ChallengeHandler.DB, "wb+"))

    def init(self, slack_wrapper):
        ChallengeHandler.update_database_from_slack(slack_wrapper)


# Register this handler
HandlerFactory.register("ctf", ChallengeHandler())<|MERGE_RESOLUTION|>--- conflicted
+++ resolved
@@ -198,15 +198,9 @@
         ctf.add_challenge(challenge)
         pickle.dump(ctfs, open(ChallengeHandler.DB, "wb"))
 
-<<<<<<< HEAD
-        # Notify the channel
-        text = "New challenge {} created in channel #{}".format(
-            name, channel_name)
-=======
         # Notify the channel        
         text = "New challenge *{0}* created in private channel (type `!working {0}` to join).".format(name)
 
->>>>>>> dff6ce5a
         slack_wrapper.post_message(channel_id, text)
 
 
@@ -485,12 +479,8 @@
             "solve": CommandDesc(SolveCommand, "Mark a challenge as solved", None, ["challenge_name", "support_member"]),
             "renamechallenge": CommandDesc(RenameChallengeCommand, "Renames a challenge", ["old_challenge_name", "new_challenge_name"], None),
             "renamectf": CommandDesc(RenameCTFCommand, "Renames a ctf", ["old_ctf_name", "new_ctf_name"], None),
-<<<<<<< HEAD
+            "reload" : CommandDesc(ReloadCommand, "Reload ctf information from slack", None, None),
             "archivectf": CommandDesc(ArchiveCTFCommand, "Archive the challenges of a ctf", None, None, True)
-=======
-            "reload" : CommandDesc(ReloadCommand, "Reload ctf information from slack", None, None),
-            "archivectf": CommandDesc(ArchiveCTFCommand, "Archive the challenges of a ctf", None, None)
->>>>>>> dff6ce5a
         }
 
     @staticmethod
