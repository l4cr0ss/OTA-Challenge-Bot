--- conflicted
+++ resolved
@@ -124,9 +124,8 @@
     Mark a player as "working" on a challenge.
   """
 
-<<<<<<< HEAD
-  def execute(self, slack_client, args, channel_id, user_id):
-    challenge_name = args[0]
+  def execute(self, slack_client, args, channel_id, user_id):
+    challenge_name = args[0] if args else None
 
     # Validate that current channel is a CTF channel
     ctf = get_ctf_by_channel_id(ChallengeHandler.DB, channel_id)
@@ -134,29 +133,13 @@
     if not ctf:
       raise InvalidCommand("Command failed. You are not in a CTF channel.")
 
-    # Get challenge object for challenge name
-    challenge = get_challenge_by_name(ChallengeHandler.DB, challenge_name, ctf.channel_id)
-=======
-  def __init__(self, args, user_id, channel_id):
-    self.challenge_name = args[0] if args else None
-    self.user_id = user_id
-    self.channel_id = channel_id
-
-  def execute(self, slack_client):
-
-    # Validate that current channel is a CTF channel
-    ctf = get_ctf_by_channel_id(ChallengeHandler.DB, self.channel_id)
-    if not ctf:
-      raise InvalidCommand("Command failed. You are not in a CTF channel.")
-
     # Get challenge object for challenge name or channel id
     challenge = ""
-    if self.challenge_name:
-      challenge = get_challenge_by_name(ChallengeHandler.DB, self.challenge_name, self.channel_id)
+    if challenge_name:
+      challenge = get_challenge_by_name(ChallengeHandler.DB, challenge_name, channel_id)
     else:
-      challenge = get_challenge_by_channel_id(ChallengeHandler.DB, self.channel_id)
->>>>>>> ffaa995a
-
+      challenge = get_challenge_by_channel_id(ChallengeHandler.DB, channel_id)
+    
     if not challenge:
       raise InvalidCommand("This challenge does not exist.")
 
@@ -165,17 +148,12 @@
 
     # Update database
     ctfs = pickle.load(open(ChallengeHandler.DB, "rb"))
-<<<<<<< HEAD
-    ctf = list(filter(lambda x : x.channel_id == ctf.channel_id, ctfs))[0]
-    for c in ctf.challenges:
-      if c.channel_id == challenge.channel_id:
-        c.add_player(Player(user_id))
-=======
+
     for ctf in ctfs:
       for c in ctf.challenges:
         if c.channel_id == challenge.channel_id:
-          c.add_player(Player(self.user_id))
->>>>>>> ffaa995a
+          c.add_player(Player(user_id))
+
     pickle.dump(ctfs, open(ChallengeHandler.DB, "wb"))
 
 class SolveCommand(Command):
@@ -183,62 +161,37 @@
     Mark a challenge as solved.
   """
 
-<<<<<<< HEAD
-  def execute(self, slack_client, args, channel_id, user_id):
-    challenge_name = args[0]
-    
-    challenge = get_challenge_by_name(ChallengeHandler.DB, challenge_name, channel_id)
-=======
-  def __init__(self, args, channel_id, user_id):
-    self.user_id = user_id
-    self.challenge_name = args[0] if args else None
-    self.channel_id = channel_id
-    self.additional_solver = args[1:] if (args and len(args)>1) else []
-    
-  def execute(self, slack_client):
+  def execute(self, slack_client, args, channel_id, user_id):
+    challenge_name = args[0] if args else None
+    additional_solver = arggs[1:] if (args and len(args)>1) else []
+
     challenge = ""
-    if self.challenge_name:
-      challenge = get_challenge_by_name(ChallengeHandler.DB, self.challenge_name, self.channel_id)
+    if challenge_name:
+      challenge = get_challenge_by_name(ChallengeHandler.DB, challenge_name, channel_id)
     else:
-      challenge = get_challenge_by_channel_id(ChallengeHandler.DB, self.channel_id)
->>>>>>> ffaa995a
+      challenge = get_challenge_by_channel_id(ChallengeHandler.DB, channel_id)
 
     if not challenge:
       raise InvalidCommand("This challenge does not exist.")
 
     # Update database
     ctfs = pickle.load(open(ChallengeHandler.DB, "rb"))
-<<<<<<< HEAD
-    ctf = list(filter(lambda x : x.channel_id == channel_id, ctfs))[0]
-    challenge = list(filter(lambda x : x.channel_id == challenge.channel_id, ctf.challenges))[0]
-    challenge.mark_as_solved(user_id)
-    pickle.dump(ctfs, open(ChallengeHandler.DB, "wb"))
-
-    # Announce the CTF channel
-    member = get_member(slack_client, user_id)
-    message = "<@here> *%s* : %s has solved the \"%s\" challenge" % (challenge.name, member['user']['name'], challenge.name)
-    message += "."
-
-    slack_client.api_call("chat.postMessage", channel=channel_id, text=message, as_user=True)
-
-class ChallengeHandler(BaseHandler):
-=======
 
     for ctf in ctfs:
       for c in ctf.challenges:
           if c.channel_id == challenge.channel_id:
             if not challenge.is_solved:
-              member = get_member(slack_client, self.user_id)
-              solver_list = [ member['user']['name']] + self.additional_solver
+              member = get_member(slack_client, user_id)
+              solver_list = [ member['user']['name']] + additional_solver
       
-              challenge.mark_as_solved(solver_list)
+              c.mark_as_solved(solver_list)
 
               pickle.dump(ctfs, open(ChallengeHandler.DB, "wb"))
 
               # Update channel purpose
               purpose = dict(ChallengeHandler.CHALL_PURPOSE)
-              purpose['name'] = self.challenge_name
-              purpose['ctf_id'] = self.ctf_channel_id    
+              purpose['name'] = challenge.name
+              purpose['ctf_id'] = ctf.channel_id    
               purpose['solved'] = solver_list
               purpose = json.dumps(purpose)
               set_purpose(slack_client, challenge.channel_id, purpose)
@@ -246,45 +199,18 @@
               # Announce the CTF channel    
               help_members = ""
             
-              if len(self.additional_solver) > 0:
-                help_members = "(together with %s)" % ", ".join(self.additional_solver)
-
-                message = "<@here> *%s* : %s has solved the \"%s\" challenge %s" % (challenge.name, member['user']['name'], challenge.name, help_members)
-                message += "."
+              if len(additional_solver) > 0:
+                help_members = "(together with %s)" % ", ".join(additional_solver)
+
+              message = "<@here> *%s* : %s has solved the \"%s\" challenge %s" % (challenge.name, member['user']['name'], challenge.name, help_members)
+              message += "."
 
               slack_client.api_call("chat.postMessage",
-                channel=self.ctf_channel_id, text=message, as_user=True)
+                channel=ctf.channel_id, text=message, as_user=True)
            
             break
-    
-class HelpCommand(Command):
-    """
-      Displays a help menu
-    """
-
-    def __init__(self, user):
-      self.user = user
-
-    def execute(self, slack_client):
-      message = "Available Commands : "
-      message += "```"
-      message += "@ota_bot add ctf <ctf_name>\n"
-      message += "@ota_bot add challenge <challenge_name>\n"
-      message += "@ota_bot working <challenge_name>\n"
-      message += "@ota_bot solved <challenge_name> [support_member]\n"
-      message += "@ota_bot status\n"
-      message += "!add ctf <ctf_name>\n"
-      message += "!add challenge <challenge_name>\n"
-      message += "!working [challenge_name]\n"
-      message += "!solved [challenge_name]\n"
-      message += "!status\n"
-      message += "```"
-
-      slack_client.api_call("chat.postMessage", 
-        channel=self.user, text=message, as_user=True)
-
-class ChallengeHandler:
->>>>>>> ffaa995a
+
+class ChallengeHandler(BaseHandler):
   """
     Manages everything related to challenge coordination.
 
@@ -321,9 +247,9 @@
     self.commands = {
       "addctf" : CommandDesc(AddCTFCommand, "Adds a new ctf",  ["ctf_name"], None),
       "addchallenge" : CommandDesc(AddChallengeCommand, "Adds a new challenge for current ctf", ["challenge_name"], None),
-      "working" : CommandDesc(WorkingCommand, "Show that you're working on a challenge", ["challenge_name"], None),
+      "working" : CommandDesc(WorkingCommand, "Show that you're working on a challenge", None, ["challenge_name"]),
       "status" : CommandDesc(StatusCommand, "Show the status for all ongoing ctf's", None, None),
-      "solved" : CommandDesc(SolveCommand, "Mark a challenge as solved", ["challenge_name"], ["support_member"]),      
+      "solved" : CommandDesc(SolveCommand, "Mark a challenge as solved", None, ["challenge_name", "support_member"]),      
     }  
 
   """
@@ -367,52 +293,7 @@
           ctf.add_challenge(challenge)
 
     # Create the database accordingly
-<<<<<<< HEAD
     pickle.dump(database, open(self.DB, "wb+"))    
 
 # Register this handler
-HandlerFactory.registerHandler("ctf", ChallengeHandler())
-=======
-    pickle.dump(database, open(self.DB, "wb+"))
-    self.slack_client = slack_client
-
-  def process(self, command, channel, user):
-    try:
-      command_line = unidecode(command.lower())
-      args = shlex.split(command_line)
-      command = None
-    except:
-      message = "Command failed : Malformed input."
-      self.slack_client.api_call("chat.postMessage",
-        channel=channel, text=message, as_user=True)
-      return
-
-    try:
-      # Add CTF command
-      if args[:2] == ["add", "ctf"]:
-        command = AddCTFCommand(args[2:], user, channel)
-
-      # Add challenge command
-      elif args[:2] == ["add", "challenge"]:
-        command = AddChallengeCommand(args[2:], channel, user)
-
-      # Working command
-      elif args[:1] == ["working"]:
-        command = WorkingCommand(args[1:], user, channel)
-
-      elif args[:1] == ["status"]:
-        command = StatusCommand(channel)
-
-      elif args[:1] == ["solved"]:
-        command = SolveCommand(args[1:], channel, user)
-
-      elif args[:1] == ["help"]:
-        command = HelpCommand(user)
-
-      if command:
-        command.execute(self.slack_client)
-
-    except InvalidCommand as e:
-      self.slack_client.api_call("chat.postMessage",
-        channel=channel, text=e.message, as_user=True)
->>>>>>> ffaa995a
+HandlerFactory.registerHandler("ctf", ChallengeHandler())