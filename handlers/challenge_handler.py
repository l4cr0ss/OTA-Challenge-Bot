import pickle

from bottypes.ctf import *
from bottypes.challenge import *
from bottypes.player import *
from bottypes.command_descriptor import *
import handlers.handler_factory as handler_factory
from handlers.base_handler import *
from util.util import *
from util.slack_wrapper import *
from util.solveposthelper import *
from util.githandler import *
from util.ctf_template_resolver import *


def is_valid_name(name):
    if re.match(r"^[\w\-_]+$", name):
        return True
    return False


class AddCTFCommand(Command):
    """Add and keep track of a new CTF."""

    @classmethod
    def execute(cls, slack_wrapper, args, channel_id, user_id):
        """Execute AddCTF command."""
        name = args[0].lower()
        long_name = " ".join(args[1:])

        if len(name) > 10:
            raise InvalidCommand("Add CTF failed: CTF name must be <= 10 characters.")

        # Check for invalid characters
        if not is_valid_name(name):
            raise InvalidCommand("Add CTF failed: Invalid characters for CTF name found.")

        # Create the channel
        response = slack_wrapper.create_channel(name)

        # Validate that the channel was successfully created.
        if response['ok'] == False:
            raise InvalidCommand("\"{}\" channel creation failed:\nError : {}".format(name, response['error']))

        ctf_channel_id = response['channel']['id']

        # New CTF object
        ctf = CTF(ctf_channel_id, name, long_name)

        # Update list of CTFs
        ctfs = pickle.load(open(ChallengeHandler.DB, "rb"))
        ctfs[ctf.channel_id] = ctf
        pickle.dump(ctfs, open(ChallengeHandler.DB, "wb"))

        # Add purpose tag for persistance
        ChallengeHandler.update_ctf_purpose(slack_wrapper, ctf)

        # Invite user
        slack_wrapper.invite_user(user_id, ctf_channel_id)

        # Invite everyone in the auto-invite list
        auto_invite_list = handler_factory.botserver.get_config_option("auto_invite")

        if auto_invite_list:
            for user_id in auto_invite_list:
                slack_wrapper.invite_user(user_id, ctf_channel_id)

        # Notify people of new channel
        message = "Created channel #{}".format(response['channel']['name']).strip()
        slack_wrapper.post_message(channel_id, message)


class RenameChallengeCommand(Command):
    """Renames an existing challenge channel."""

    @classmethod
    def execute(cls, slack_wrapper, args, channel_id, user_id):
        old_name = args[0].lower()
        new_name = args[1].lower()

        # Validate that the user is in a CTF channel
        ctf = get_ctf_by_channel_id(ChallengeHandler.DB, channel_id)

        if not ctf:
            raise InvalidCommand("Rename challenge failed: You are not in a CTF channel.")

        if len(new_name) > 10:
            raise InvalidCommand("Rename challenge failed: Challenge name must be <= 10 characters.")

        # Check for invalid characters
        if not is_valid_name(new_name):
            raise InvalidCommand("Command failed: Invalid characters for challenge name found.")

        old_channel_name = "{}-{}".format(ctf.name, old_name)
        new_channel_name = "{}-{}".format(ctf.name, new_name)

        # Get the channel id for the channel to rename
        challenge = get_challenge_by_name(ChallengeHandler.DB, old_name, ctf.channel_id)

        if not challenge:
            raise InvalidCommand("Rename challenge failed: Challenge '{}' not found.".format(old_name))

        log.debug("Renaming channel {} to {}".format(channel_id, new_name))
        response = slack_wrapper.rename_channel(challenge.channel_id, new_channel_name, is_private=True)

        if not response['ok']:
            raise InvalidCommand("\"{}\" channel rename failed:\nError: {}".format(old_channel_name, response['error']))

        # Update channel purpose
        slack_wrapper.update_channel_purpose_name(challenge.channel_id, new_name, is_private=True)

        # Update database
        update_challenge_name(ChallengeHandler.DB,
                              challenge.channel_id, new_name)

        text = "Challenge `{}` renamed to `{}` (#{})".format(old_name, new_name, new_channel_name)
        slack_wrapper.post_message(channel_id, text)


class RenameCTFCommand(Command):
    """Renames an existing challenge channel."""

    @classmethod
    def execute(cls, slack_wrapper, args, channel_id, user_id):
        old_name = args[0].lower()
        new_name = args[1].lower()

        ctf = get_ctf_by_name(ChallengeHandler.DB, old_name)

        if not ctf:
            raise InvalidCommand("Rename CTF failed: CTF '{}' not found.".format(old_name))

        if len(new_name) > 10:
            raise InvalidCommand("Rename CTF failed: CTF name must be <= 10 characters.")

        # Check for invalid characters
        if not is_valid_name(new_name):
            raise InvalidCommand("Rename CTF failed: Invalid characters for CTF name found.")

        text = "Renaming the CTF might take some time depending on active channels..."
        slack_wrapper.post_message(ctf.channel_id, text)

        # Rename the ctf channel
        response = slack_wrapper.rename_channel(ctf.channel_id, new_name)

        if not response['ok']:
            raise InvalidCommand("\"{}\" channel rename failed:\nError : {}".format(old_name, response['error']))

        # Update channel purpose
        slack_wrapper.update_channel_purpose_name(ctf.channel_id, new_name)

        # Update database
        update_ctf_name(ChallengeHandler.DB, ctf.channel_id, new_name)

        # Rename all challenge channels for this ctf
        for chall in ctf.challenges:
            RenameChallengeCommand().execute(slack_wrapper, [chall.name, chall.name], ctf.channel_id, user_id)

        text = "CTF `{}` renamed to `{}` (#{})".format(old_name, new_name, new_name)
        slack_wrapper.post_message(ctf.channel_id, text)


class AddChallengeCommand(Command):
    """
    Add and keep track of a new challenge for a given CTF.
    """

    @classmethod
    def execute(cls, slack_wrapper, args, channel_id, user_id):
        """Execute the AddChallenge command."""
        name = args[0].lower()
        category = args[1] if len(args) > 1 else None

        # Validate that the user is in a CTF channel
        ctf = get_ctf_by_channel_id(ChallengeHandler.DB, channel_id)

        if not ctf:
            raise InvalidCommand("Add challenge failed: You are not in a CTF channel.")

        if len(name) > 10:
            raise InvalidCommand("Add challenge failed: Challenge name must be <= 10 characters.")

        # Check for invalid characters
        if not is_valid_name(name):
            raise InvalidCommand("Command failed: Invalid characters for challenge name found.")

        # Create the challenge channel
        channel_name = "{}-{}".format(ctf.name, name)
        response = slack_wrapper.create_channel(channel_name, is_private=True)

        # Validate that the channel was created successfully
        if not response['ok']:
            raise InvalidCommand("\"{}\" channel creation failed:\nError : {}".format(channel_name, response['error']))

        # Add purpose tag for persistence
        challenge_channel_id = response['group']['id']
        purpose = dict(ChallengeHandler.CHALL_PURPOSE)
        purpose['name'] = name
        purpose['ctf_id'] = ctf.channel_id
        purpose['category'] = category

        purpose = json.dumps(purpose)
        slack_wrapper.set_purpose(challenge_channel_id, purpose, is_private=True)

        # Invite everyone in the auto-invite list
        for user_id in handler_factory.botserver.get_config_option("auto_invite"):
            slack_wrapper.invite_user(user_id, challenge_channel_id, is_private=True)

        # New Challenge
        challenge = Challenge(ctf.channel_id, challenge_channel_id, name, category)

        # Update database
        ctfs = pickle.load(open(ChallengeHandler.DB, "rb"))
        ctf = ctfs[ctf.channel_id]
        ctf.add_challenge(challenge)
        pickle.dump(ctfs, open(ChallengeHandler.DB, "wb"))

        # Notify the channel
        text = "New challenge *{0}* created in private channel (type `!workon {0}` to join).".format(name)
        slack_wrapper.post_message(channel_id, text)


class RemoveChallengeCommand(Command):
    """
    Remove a challenge from the CTF.
    """

    @classmethod
    def execute(cls, slack_wrapper, args, channel_id, user_id):
        """Execute the RemoveChallenge command."""
        challenge_name = args[0].lower() if args else None

        # Validate that current channel is a CTF channel
        ctf = get_ctf_by_channel_id(ChallengeHandler.DB, channel_id)

        if not ctf:
            raise InvalidCommand("Remove challenge failed: You are not in a CTF channel.")

        # Get challenge object for challenge name or channel id
        challenge = ""
        if challenge_name:
            challenge = get_challenge_by_name(ChallengeHandler.DB, challenge_name, channel_id)
        else:
            challenge = get_challenge_by_channel_id(ChallengeHandler.DB, channel_id)

        if not challenge:
            raise InvalidCommand("This challenge does not exist.")

        # Remove the challenge channel and ctf challenge entry
        slack_wrapper.archive_private_channel(challenge.channel_id)
        remove_challenge_by_channel_id(ChallengeHandler.DB, challenge.channel_id, ctf.channel_id)

        # Show confirmation message
        member = slack_wrapper.get_member(user_id)
        display_name = get_display_name(member)

        slack_wrapper.post_message(
            ctf.channel_id, text="Challenge *{}* was removed by *{}*.".format(challenge.name, display_name))


class StatusCommand(Command):
    """
    Get a status of the currently running CTFs.
    """

    @classmethod
    def execute(cls, slack_wrapper, args, channel_id, user_id):
        """Execute the Status command."""
        ctfs = pickle.load(open(ChallengeHandler.DB, "rb"))
        members = slack_wrapper.get_members()
        members = {m["id"]: m["profile"]["display_name"]
                   for m in members['members'] if m.get("presence") == "active"}

        # Check if the user is in a ctf channel
        current_ctf = get_ctf_by_channel_id(ChallengeHandler.DB, channel_id)

        if current_ctf:
            ctf_list = [current_ctf]
        else:
            ctf_list = ctfs.values()

        response = ""
        for ctf in ctf_list:
            response += "*============= #{} {} =============*\n".format(ctf.name, "(finished)" if ctf.finished else "")
            solved = sorted([c for c in ctf.challenges if c.is_solved], key=lambda x: x.solve_date)
            unsolved = [c for c in ctf.challenges if not c.is_solved]

            # Check if the CTF has any challenges
            if not solved and not unsolved:
                if ctf.finished:
                    response += "*[ No challenges solved ]*\n"
                else:
                    response += "*[ No challenges available yet ]*\n"

                continue

            # Solved challenges
            response += "* > Solved*\n" if solved else ""
            for challenge in solved:
                players = []
                response += ":tada: *{}*{} (Solved by : {})\n".format(
                    challenge.name,
                    " ({})".format(challenge.category) if challenge.category else "",
                    transliterate(", ".join(challenge.solver)))

            # Unsolved challenges
            if not ctf.finished:
                response += "* > Unsolved*\n" if unsolved else "\n"
                for challenge in unsolved:

                    # Get active players
                    players = []
                    for player_id in challenge.players:
                        if player_id in members:
                            players.append(members[player_id])

                    response += "[{} active] *{}* {}: {}\n".format(len(players), challenge.name, "({})".format(challenge.category)
                                                                   if challenge.category else "", transliterate(", ".join(players)))

        response = response.strip()

        if response == "":  # Response is empty
            response += "*There are currently no running CTFs*"

        slack_wrapper.post_message(channel_id, response)


class WorkonCommand(Command):
    """
    Mark a player as "working" on a challenge.
    """

    @classmethod
    def execute(cls, slack_wrapper, args, channel_id, user_id):
        """Execute the Workon command."""
        challenge_name = args[0].lower() if args else None

        # Validate that current channel is a CTF channel
        ctf = get_ctf_by_channel_id(ChallengeHandler.DB, channel_id)

        if not ctf:
            raise InvalidCommand("Workon failed: You are not in a CTF channel.")

        # Get challenge object for challenge name or channel id
        challenge = ""
        if challenge_name:
            challenge = get_challenge_by_name(ChallengeHandler.DB,
                                              challenge_name, channel_id)
        else:
            challenge = get_challenge_by_channel_id(ChallengeHandler.DB,
                                                    channel_id)

        if not challenge:
            raise InvalidCommand("This challenge does not exist.")

        # Invite user to challenge channel
        slack_wrapper.invite_user(user_id, challenge.channel_id, is_private=True)

        # Update database
        ctfs = pickle.load(open(ChallengeHandler.DB, "rb"))

        for ctf in ctfs.values():
            for chal in ctf.challenges:
                if chal.channel_id == challenge.channel_id:
                    chal.add_player(Player(user_id))

        pickle.dump(ctfs, open(ChallengeHandler.DB, "wb"))


class SolveCommand(Command):
    """
    Mark a challenge as solved.
    """

    @classmethod
    def execute(cls, slack_wrapper, args, channel_id, user_id):
        """Execute the Solve command."""
        challenge = ""

        if args:
            challenge = get_challenge_from_args(ChallengeHandler.DB, args, channel_id)

            if not challenge:
                challenge = get_challenge_by_channel_id(ChallengeHandler.DB, channel_id)
                additional_args = args if args else []
            else:
                additional_args = args[1:] if len(args) > 1 else []
        else:
            # No arguments => direct way of resolving challenge
            challenge = get_challenge_by_channel_id(ChallengeHandler.DB, channel_id)

            additional_args = []

        if not challenge:
            raise InvalidCommand("This challenge does not exist.")

        additional_solver = []

        # Get solving member
        member = slack_wrapper.get_member(user_id)
        solver_list = [get_display_name(member)]

        # Find additional members to add
        for add_solve in additional_args:
            user_obj = resolve_user_by_user_id(slack_wrapper, add_solve)

            if user_obj['ok']:
                add_solve = get_display_name(user_obj)

            if add_solve not in solver_list:
                solver_list.append(add_solve)
                additional_solver.append(add_solve)

        # Update database
        ctfs = pickle.load(open(ChallengeHandler.DB, "rb"))

        for ctf in ctfs.values():
            for chal in ctf.challenges:
                if chal.channel_id == challenge.channel_id:
                    if not challenge.is_solved:
                        member = slack_wrapper.get_member(user_id)
                        solver_list = [get_display_name(member)] + additional_solver

                        chal.mark_as_solved(solver_list)

                        pickle.dump(ctfs, open(ChallengeHandler.DB, "wb"))

                        # Update channel purpose
                        purpose = dict(ChallengeHandler.CHALL_PURPOSE)
                        purpose['name'] = challenge.name
                        purpose['ctf_id'] = ctf.channel_id
                        purpose['solved'] = solver_list
                        purpose['solve_date'] = chal.solve_date
                        purpose['category'] = chal.category

                        purpose = json.dumps(purpose)
                        slack_wrapper.set_purpose(challenge.channel_id, purpose, is_private=True)

                        # Announce the CTF channel
                        help_members = ""

                        if additional_solver:
                            help_members = "(together with {})".format(", ".join(additional_solver))

                        message = "@here *{}* : {} has solved the \"{}\" challenge {}".format(
                            challenge.name, get_display_name(member), challenge.name, help_members)
                        message += "."

                        slack_wrapper.post_message(ctf.channel_id, message)

                    break


class UnsolveCommand(Command):
    """
    Mark a solved challenge as unsolved again.
    """

    @classmethod
    def execute(cls, slack_wrapper, args, channel_id, user_id):
        """Execute the Unsolve command."""
        challenge = ""

        if args:
            challenge = get_challenge_from_args(ChallengeHandler.DB, args, channel_id)

        if not challenge:
            challenge = get_challenge_by_channel_id(ChallengeHandler.DB, channel_id)

        if not challenge:
            raise InvalidCommand("This challenge does not exist.")

        # Update database
        ctfs = pickle.load(open(ChallengeHandler.DB, "rb"))

        for ctf in ctfs.values():
            for chal in ctf.challenges:
                if chal.channel_id == challenge.channel_id:
                    if challenge.is_solved:
                        member = slack_wrapper.get_member(user_id)

                        chal.unmark_as_solved()

                        pickle.dump(ctfs, open(ChallengeHandler.DB, "wb"))

                        # Update channel purpose
                        purpose = dict(ChallengeHandler.CHALL_PURPOSE)
                        purpose['name'] = challenge.name
                        purpose['ctf_id'] = ctf.channel_id
                        purpose['category'] = challenge.category

                        purpose = json.dumps(purpose)
                        slack_wrapper.set_purpose(challenge.channel_id, purpose, is_private=True)

                        # Announce the CTF channel
                        message = "@here *{}* : {} has reset the solve on the \"{}\" challenge.".format(
                            challenge.name, get_display_name(member), challenge.name)
                        slack_wrapper.post_message(ctf.channel_id, message)

                        return
                    else:
                        raise InvalidCommand("This challenge isn't marked as solve.")


class ArchiveCTFCommand(Command):
    """Archive the challenge channels for a given CTF."""

    @classmethod
    def execute(cls, slack_wrapper, args, channel_id, user_id):
        """Execute the ArchiveCTF command."""
        no_post = args[0].lower() if args else None

        ctf = get_ctf_by_channel_id(ChallengeHandler.DB, channel_id)
        if not ctf:
            raise InvalidCommand("Archive CTF failed: You are not in a CTF channel.")

        # Post solves if git support is enabled
        if ST_GIT_SUPPORT:
            try:
<<<<<<< HEAD
                if not ctf.long_name:
                    raise InvalidCommand(
                        "The CTF has no long name set. Please fix the ctf purpose and reload ctf data before archiving this ctf.")
=======
                if not no_post:
                    if not ctf.long_name:
                        raise InvalidCommand(
                            "The CTF has no long name set. Please fix the ctf purpose and reload ctf data before archiving this ctf.")
>>>>>>> c7811904

                    solve_tracker_url = post_ctf_data(ctf, ctf.long_name)

                    message = "Post was successfully uploaded to: {}".format(solve_tracker_url)
                    slack_wrapper.post_message(channel_id, message)

            except Exception as ex:
                raise InvalidCommand(str(ex))

        # Get list of challenges
        challenges = get_challenges_for_ctf_id(ChallengeHandler.DB, channel_id)

        message = "Archived the following channels :\n"
        for challenge in challenges:
            message += "- #{}-{}\n".format(ctf.name, challenge.name)
            slack_wrapper.archive_private_channel(challenge.channel_id)
            remove_challenge_by_channel_id(ChallengeHandler.DB, challenge.channel_id, ctf.channel_id)

        # Stop tracking the main CTF channel
        slack_wrapper.set_purpose(channel_id, "")
        remove_ctf_by_channel_id(ChallengeHandler.DB, ctf.channel_id)

        # Show confirmation message
        slack_wrapper.post_message(channel_id, message)


class EndCTFCommand(Command):
    """
    Mark the ctf as finished, not allowing new challenges to be added, and don't show the ctf anymore
    in the status list.
    """

    @classmethod
    def execute(cls, slack_wrapper, args, channel_id, user_id):
        """Execute the EndCTF command."""

        ctf = get_ctf_by_channel_id(ChallengeHandler.DB, channel_id)
        if not ctf:
            raise InvalidCommand("End CTF failed: You are not in a CTF channel.")

        def update_func(ctf):
            ctf.finished = True

        # Update database
        ctf = update_ctf(ChallengeHandler.DB, ctf.channel_id, update_func)

        if ctf:
            ChallengeHandler.update_ctf_purpose(slack_wrapper, ctf)
            slack_wrapper.post_message(channel_id, "CTF *{}* finished...".format(ctf.name))


class ReloadCommand(Command):
    """Reload the ctf information from slack to reflect updates of channel purposes."""

    @classmethod
    def execute(cls, slack_wrapper, args, channel_id, user_id):
        """Execute the Reload command."""

        slack_wrapper.post_message(channel_id, "Updating CTFs and challenges...")
        ChallengeHandler.update_database_from_slack(slack_wrapper)
        slack_wrapper.post_message(channel_id, "Update finished...")


class AddCredsCommand(Command):
    """Add credential informations for current ctf."""

    @classmethod
    def execute(cls, slack_wrapper, args, channel_id, user_id):
        """Execute the AddCreds command."""

        cur_ctf = get_ctf_by_channel_id(ChallengeHandler.DB, channel_id)
        if not cur_ctf:
            raise InvalidCommand("Add Creds faile:. You are not in a CTF channel.")

        def update_func(ctf):
            ctf.cred_user = args[0]
            ctf.cred_pw = args[1]
            ctf.cred_url = args[2] if len(args) > 2 else ""

        # Update database
        ctf = update_ctf(ChallengeHandler.DB, cur_ctf.channel_id, update_func)

        if ctf:
            ChallengeHandler.update_ctf_purpose(slack_wrapper, ctf)
            message = "Credentials for CTF *{}* updated...".format(ctf.name)
            slack_wrapper.post_message(channel_id, message)


class ShowCredsCommand(Command):
    """Shows credential informations for current ctf."""

    @classmethod
    def execute(cls, slack_wrapper, args, channel_id, user_id):
        """Execute the ShowCreds command."""

        cur_ctf = get_ctf_by_channel_id(ChallengeHandler.DB, channel_id)
        if not cur_ctf:
            raise InvalidCommand("Show creds failed: You are not in a CTF channel.")

        if cur_ctf.cred_user and cur_ctf.cred_pw:
            message = "Credentials for CTF *{}*\n".format(cur_ctf.name)
            message += "```"

            if cur_ctf.cred_url:
                message += "URL      : {}\n".format(cur_ctf.cred_url)

            message += "Username : {}\n".format(cur_ctf.cred_user)
            message += "Password : {}\n".format(cur_ctf.cred_pw)
            message += "```"
        else:
            message = "No credentials provided for CTF *{}*.".format(cur_ctf.name)

        slack_wrapper.post_message(channel_id, message, "")


class ChallengeHandler(BaseHandler):
    """
    Manages everything related to challenge coordination.

    Commands :
    # Create a defcon-25-quals channel
    !ctf addctf "defcon 25 quals"

    # Create a web-100 channel
    !ctf addchallenge "web 100" "defcon 25 quals"

    # Kick member from other ctf challenge channels and invite the member to the web 100 channel
    !ctf workon "web100"

    # Get status of all CTFs
    !ctf status
    """

    DB = "databases/challenge_handler.bin"
    CTF_PURPOSE = {
        "ota_bot": "DO_NOT_DELETE_THIS",
        "name": "",
        "type": "CTF",
        "cred_user": "",
        "cred_pw": "",
        "cred_url": "",
        "long_name": "",
        "finished": False
    }

    CHALL_PURPOSE = {
        "ota_bot": "DO_NOT_DELETE_THIS",
        "ctf_id": "",
        "name": "",
        "solved": "",
        "category": "",
        "type": "CHALLENGE",
    }

    def __init__(self):
        self.commands = {
            "addctf": CommandDesc(AddCTFCommand, "Adds a new ctf", ["ctf_name", "long_name"], None),
            "addchallenge": CommandDesc(AddChallengeCommand, "Adds a new challenge for current ctf", ["challenge_name", "challenge_category"], None),
            "workon": CommandDesc(WorkonCommand, "Show that you're working on a challenge", None, ["challenge_name"]),
            "status": CommandDesc(StatusCommand, "Show the status for all ongoing ctf's", None, None),
            "solve": CommandDesc(SolveCommand, "Mark a challenge as solved", None, ["challenge_name", "support_member"]),
            "renamechallenge": CommandDesc(RenameChallengeCommand, "Renames a challenge", ["old_challenge_name", "new_challenge_name"], None),
            "renamectf": CommandDesc(RenameCTFCommand, "Renames a ctf", ["old_ctf_name", "new_ctf_name"], None),
            "reload": CommandDesc(ReloadCommand, "Reload ctf information from slack", None, None),
<<<<<<< HEAD
            "archivectf": CommandDesc(ArchiveCTFCommand, "Archive the challenges of a ctf", None, None, True),
            "endctf": CommandDesc(EndCTFCommand, "Mark a ctf as ended, but not archive it directly", None, None, True),
=======
            "archivectf": CommandDesc(ArchiveCTFCommand, "Archive the challenges of a ctf", None, ["nopost"], True),
>>>>>>> c7811904
            "addcreds": CommandDesc(AddCredsCommand, "Add credentials for current ctf", ["ctf_user", "ctf_pw"], ["ctf_url"]),
            "showcreds": CommandDesc(ShowCredsCommand, "Show credentials for current ctf", None, None),
            "unsolve": CommandDesc(UnsolveCommand, "Remove solve of a challenge", None, ["challenge_name"]),
            "removechallenge": CommandDesc(RemoveChallengeCommand, "Remove challenge", None, ["challenge_name"], True)
        }

    @staticmethod
    def update_ctf_purpose(slack_wrapper, ctf):
        """
        Update the purpose for the ctf channel.
        """
        purpose = dict(ChallengeHandler.CTF_PURPOSE)
        purpose["ota_bot"] = "DO_NOT_DELETE_THIS"
        purpose["name"] = ctf.name
        purpose["type"] = "CTF"
        purpose["cred_user"] = ctf.cred_user
        purpose["cred_pw"] = ctf.cred_pw
        purpose["cred_url"] = ctf.cred_url
        purpose["long_name"] = ctf.long_name
        purpose["finished"] = ctf.finished

        slack_wrapper.set_purpose(ctf.channel_id, purpose)

    @staticmethod
    def update_database_from_slack(slack_wrapper):
        """
        Reload the ctf and challenge information from slack.
        """
        database = {}
        privchans = slack_wrapper.get_private_channels()["groups"]
        pubchans = slack_wrapper.get_public_channels()["channels"]

        # Find active CTF channels
        for channel in [*privchans, *pubchans]:
            purpose = load_json(channel['purpose']['value'])

            if not channel['is_archived'] and purpose and "ota_bot" in purpose and purpose["type"] == "CTF":
                ctf = CTF(channel['id'], purpose['name'], purpose['long_name'])

                ctf.cred_user = purpose.get("cred_user", "")
                ctf.cred_pw = purpose.get("cred_pw", "")
                ctf.cred_url = purpose.get("cred_url", "")
                ctf.finished = purpose.get("finished", False)

                database[ctf.channel_id] = ctf

        # Find active challenge channels
        response = slack_wrapper.get_private_channels()
        for channel in response['groups']:
            purpose = load_json(channel['purpose']['value'])

            if not channel['is_archived'] and \
               purpose and "ota_bot" in purpose and \
               purpose["type"] == "CHALLENGE":
                challenge = Challenge(purpose["ctf_id"], channel['id'], purpose["name"], purpose.get("category"))
                ctf_channel_id = purpose["ctf_id"]
                solvers = purpose["solved"]
                ctf = database.get(ctf_channel_id)

                # Mark solved challenges
                if solvers:
                    challenge.mark_as_solved(solvers, purpose.get("solve_date"))

                if ctf:
                    for member_id in channel['members']:
                        if member_id != slack_wrapper.user_id:
                            challenge.add_player(Player(member_id))

                    ctf.add_challenge(challenge)

        # Create the database accordingly
        pickle.dump(database, open(ChallengeHandler.DB, "wb+"))

    def init(self, slack_wrapper):
        ChallengeHandler.update_database_from_slack(slack_wrapper)


# Register this handler
handler_factory.register("ctf", ChallengeHandler())<|MERGE_RESOLUTION|>--- conflicted
+++ resolved
@@ -517,16 +517,10 @@
         # Post solves if git support is enabled
         if ST_GIT_SUPPORT:
             try:
-<<<<<<< HEAD
-                if not ctf.long_name:
-                    raise InvalidCommand(
-                        "The CTF has no long name set. Please fix the ctf purpose and reload ctf data before archiving this ctf.")
-=======
                 if not no_post:
                     if not ctf.long_name:
                         raise InvalidCommand(
                             "The CTF has no long name set. Please fix the ctf purpose and reload ctf data before archiving this ctf.")
->>>>>>> c7811904
 
                     solve_tracker_url = post_ctf_data(ctf, ctf.long_name)
 
@@ -691,12 +685,8 @@
             "renamechallenge": CommandDesc(RenameChallengeCommand, "Renames a challenge", ["old_challenge_name", "new_challenge_name"], None),
             "renamectf": CommandDesc(RenameCTFCommand, "Renames a ctf", ["old_ctf_name", "new_ctf_name"], None),
             "reload": CommandDesc(ReloadCommand, "Reload ctf information from slack", None, None),
-<<<<<<< HEAD
-            "archivectf": CommandDesc(ArchiveCTFCommand, "Archive the challenges of a ctf", None, None, True),
+            "archivectf": CommandDesc(ArchiveCTFCommand, "Archive the challenges of a ctf", None, ["nopost"], True),          
             "endctf": CommandDesc(EndCTFCommand, "Mark a ctf as ended, but not archive it directly", None, None, True),
-=======
-            "archivectf": CommandDesc(ArchiveCTFCommand, "Archive the challenges of a ctf", None, ["nopost"], True),
->>>>>>> c7811904
             "addcreds": CommandDesc(AddCredsCommand, "Add credentials for current ctf", ["ctf_user", "ctf_pw"], ["ctf_url"]),
             "showcreds": CommandDesc(ShowCredsCommand, "Show credentials for current ctf", None, None),
             "unsolve": CommandDesc(UnsolveCommand, "Remove solve of a challenge", None, ["challenge_name"]),
