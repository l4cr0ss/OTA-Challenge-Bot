#!/usr/bin/env python3

import shlex
import pickle
import re
import json
from helpers.command import *
from helpers.invalid_command import *
from helpers.ctf import *
from helpers.challenge import *
from helpers.player import *
from helpers.util import *
from unidecode import unidecode

class AddCTFCommand(Command):
  """
    Add and keep track of a new CTF.
  """

  def __init__(self, args, user, channel):
    if len(args) < 1:
      raise InvalidCommand("Usage : add ctf <ctf_name>")

    self.name = args[0]
    self.user_id = user
    self.channel_id = channel

  def execute(self, slack_client):

    # Create the channel
    response = create_channel(slack_client, self.name)

    # Validate that the channel was successfully created.
    if response['ok'] == False:
      raise InvalidCommand("\"%s\" channel creation failed.\nError : %s" % (self.name, response['error']))

    # Add purpose tag for persistence
    purpose = dict(ChallengeHandler.CTF_PURPOSE)
    purpose['name'] = self.name
    purpose = json.dumps(purpose)
    channel = response['channel']['id']
    set_purpose(slack_client, channel, purpose)

    # Invite user
    invite_user(slack_client, self.user_id, channel)

    # New CTF object
    ctf = CTF(channel, self.name)

    # Update list of CTFs
    ctfs = pickle.load(open(ChallengeHandler.DB, "rb"))
    ctfs.append(ctf)
    pickle.dump(ctfs, open(ChallengeHandler.DB, "wb"))

    # Notify people of new channel
    message = "Created channel #%s" % response['channel']['name']
    slack_client.api_call("chat.postMessage",
        channel=self.channel_id, text=message.strip(), as_user=True, parse="full")


class AddChallengeCommand(Command):
  """
    Add and keep track of a new challenge for a given CTF
  """

  def __init__(self, args, channel_id, user_id):
    if len(args) < 1:
      raise InvalidCommand("Usage : add challenge <challenge_name>")

    self.name = args[0]
    self.ctf_channel_id = channel_id
    self.user_id = user_id

  def execute(self, slack_client):

    # Validate that the user is in a CTF channel
    ctf = get_ctf_by_channel_id(ChallengeHandler.DB, self.ctf_channel_id)
    if not ctf:
      raise InvalidCommand("Command failed. You are not in a CTF channel.")

    # Create the challenge channel
    channel_name = "%s-%s" % (ctf.name, self.name)
    response = create_channel(slack_client, channel_name)

    # Validate that the channel was created successfully
    if not response['ok']:
      raise InvalidCommand("\"%s\" channel creation failed.\nError : %s" % (channel_name, response['error']))

    # Add purpose tag for persistence
    channel_id = response['channel']['id']
    purpose = dict(ChallengeHandler.CHALL_PURPOSE)
    purpose['name'] = self.name
    purpose['ctf_id'] = ctf.channel_id
    purpose = json.dumps(purpose)
    set_purpose(slack_client, channel_id, purpose)

    # Invite user
    invite_user(slack_client, self.user_id, channel_id)

    # New Challenge and player object
    challenge = Challenge(channel_id, self.name)
    player = Player(self.user_id)

    # Update database
    ctfs = pickle.load(open(ChallengeHandler.DB, "rb"))
    ctf = list(filter(lambda x : x.channel_id == ctf.channel_id, ctfs))[0]
    challenge.add_player(player)
    ctf.add_challenge(challenge)
    pickle.dump(ctfs, open(ChallengeHandler.DB, "wb"))

class StatusCommand(Command):
  """
    Get a status of the currently running CTFs
  """

  def __init__(self, channel):
    self.channel = channel

  def execute(self, slack_client):
    ctfs = pickle.load(open(ChallengeHandler.DB, "rb"))
    members = get_members(slack_client)['members']
    response = ""
    for ctf in ctfs:
      response += "*============= %s =============*\n" % ctf.name
      for challenge in ctf.challenges:
        response += "*%s* (Total : %d) " % (challenge.name, len(challenge.players))
        players = []
        if not challenge.is_solved:
          response += "Active : "
          for player in challenge.players:
            active_player_list = list(filter(lambda m: m['id'] == player.user_id and m['presence'] == 'active', members))

            if len(active_player_list) > 0:
              player_name = active_player_list[0]['name']
              players.append(player_name)

          response += ', '.join(players) + "\n"
        else:          
          response += "Solved by : %s :tada:\n" % ", ".join(challenge.solver)        
      response += "\n"

    slack_client.api_call("chat.postMessage",
        channel=self.channel, text=response.strip(), as_user=True)

class WorkingCommand(Command):
  """
    Mark a player as "working" on a challenge.
  """

  def __init__(self, args, user_id, channel_id):
    self.challenge_name = args[0] if args else None
    self.user_id = user_id
    self.channel_id = channel_id

  def execute(self, slack_client):

    # Validate that current channel is a CTF channel
    ctf = get_ctf_by_channel_id(ChallengeHandler.DB, self.channel_id)
    if not ctf:
      raise InvalidCommand("Command failed. You are not in a CTF channel.")

    # Get challenge object for challenge name or channel id
    challenge = ""
    if self.challenge_name:
      challenge = get_challenge_by_name(ChallengeHandler.DB, self.challenge_name, self.channel_id)
    else:
      challenge = get_challenge_by_channel_id(ChallengeHandler.DB, self.channel_id)

    if not challenge:
      raise InvalidCommand("This challenge does not exist.")

    # Invite user to challenge channel
    invite_user(slack_client, self.user_id, challenge.channel_id)

    # Update database
    ctfs = pickle.load(open(ChallengeHandler.DB, "rb"))
    for ctf in ctfs:
      for c in ctf.challenges:
        if c.channel_id == challenge.channel_id:
          c.add_player(Player(self.user_id))
    pickle.dump(ctfs, open(ChallengeHandler.DB, "wb"))

class SolveCommand(Command):
  """
    Mark a challenge as solved.
  """

<<<<<<< HEAD
  def __init__(self, args, ctf_channel_id, user_id):
    if len(args) < 1:
      raise InvalidCommand("Usage : @ota_bot solved <challenge_name> [support_member]")

    self.user_id = user_id
    self.challenge_name = args[0]
    self.ctf_channel_id = ctf_channel_id
    self.additional_solver = args[1:] if len(args)>1 else []
=======
  def __init__(self, args, channel_id, user_id):
    self.user_id = user_id
    self.challenge_name = args[0] if args else None
    self.channel_id = channel_id
>>>>>>> 45e2bf41

  def execute(self, slack_client):
    challenge = ""
    if self.challenge_name:
      challenge = get_challenge_by_name(ChallengeHandler.DB, self.challenge_name, self.channel_id)
    else:
      challenge = get_challenge_by_channel_id(ChallengeHandler.DB, self.channel_id)

    if not challenge:
      raise InvalidCommand("This challenge does not exist.")

    # Update database
    ctfs = pickle.load(open(ChallengeHandler.DB, "rb"))
<<<<<<< HEAD
    ctf = list(filter(lambda x : x.channel_id == self.ctf_channel_id, ctfs))[0]
    challenge = list(filter(lambda x : x.channel_id == challenge.channel_id, ctf.challenges))[0]

    if not challenge.is_solved:
      member = get_member(slack_client, self.user_id)
      solver_list = [ member['user']['name']] + self.additional_solver
      
      challenge.mark_as_solved(solver_list)

      pickle.dump(ctfs, open(ChallengeHandler.DB, "wb"))

      # Update channel purpose
      purpose = dict(ChallengeHandler.CHALL_PURPOSE)
      purpose['name'] = self.challenge_name
      purpose['ctf_id'] = self.ctf_channel_id    
      purpose['solved'] = solver_list
      purpose = json.dumps(purpose)
      set_purpose(slack_client, challenge.channel_id, purpose)

      # Announce the CTF channel    
      help_members = ""
=======
    for ctf in ctfs:
      for c in ctf.challenges:
          if c.channel_id == challenge.channel_id:
            c.mark_as_solved(self.user_id)

      pickle.dump(ctfs, open(ChallengeHandler.DB, "wb"))

      # Announce the CTF channel
      member = get_member(slack_client, self.user_id)
      message = "<@here> *%s* : %s has solved the \"%s\" challenge" % (challenge.name, member['user']['name'], challenge.name)
      message += "."

      slack_client.api_call("chat.postMessage",
        channel=ctf.channel_id, text=message, as_user=True)
      break
>>>>>>> 45e2bf41

      if len(self.additional_solver) > 0:
        help_members = "(together with %s)" % ", ".join(self.additional_solver)

      message = "<@here> *%s* : %s has solved the \"%s\" challenge %s" % (challenge.name, member['user']['name'], challenge.name, help_members)
      message += "."

      slack_client.api_call("chat.postMessage",
        channel=self.ctf_channel_id, text=message, as_user=True)
    
class HelpCommand(Command):
    """
      Displays a help menu
    """

    def execute(self, slack_client):
      message = "Available Commands : "
      message += "```"
      message += "@ota_bot add ctf <ctf_name>\n"
      message += "@ota_bot add challenge <challenge_name>\n"
<<<<<<< HEAD
      message += "@ota_bot working <challenge_name>\n"
      message += "@ota_bot solved <challenge_name> [support_member]\n"
=======
      message += "@ota_bot working [challenge_name]\n"
      message += "@ota_bot solved [challenge_name]\n"
>>>>>>> 45e2bf41
      message += "@ota_bot status\n"
      message += "!add ctf <ctf_name>\n"
      message += "!add challenge <challenge_name>\n"
      message += "!working [challenge_name]\n"
      message += "!solved [challenge_name]\n"
      message += "!status\n"
      message += "```"

      raise InvalidCommand(message)

class ChallengeHandler:
  """
    Manages everything related to challenge coordination.

    Commands :
    # Create a defcon-25-quals channel
    @ota_bot add ctf "defcon 25 quals"

    # Create a web-100 channel
    @ota_bot add challenge "web 100" "defcon 25 quals"

    # Kick member from other ctf challenge channels and invite the member to the web 100 channel
    @ota_bot working "web 100"

    # Get status of all CTFs
    @ota_bot status
  """

  DB = "databases/challenge_handler.bin"
  CTF_PURPOSE = {
    "ota_bot" : "DO_NOT_DELETE_THIS",
    "name" : "",
    "type" : "CTF"
  }

  CHALL_PURPOSE = {
    "ota_bot" : "DO_NOT_DELETE_THIS",
    "ctf_id" : "",
    "name" : "",
    "solved" : "",
    "type" : "CHALLENGE",
  }

  def __init__(self, slack_client, bot_id):

    # Find channels generated by challenge_handler
    database = []
    response = slack_client.api_call("channels.list")

    # Find active CTF channels
    for channel in response['channels']:
      purpose = load_json(channel['purpose']['value'])

      if not channel['is_archived'] and purpose and "ota_bot" in purpose and purpose["type"] == "CTF":
        ctf = CTF(channel['id'], purpose['name'])
        database.append(ctf)

    # Find active challenge channels
    for channel in response['channels']:
      purpose = load_json(channel['purpose']['value'])

      if not channel['is_archived'] and purpose and "ota_bot" in purpose and purpose["type"] == "CHALLENGE":
        challenge = Challenge(channel['id'], purpose["name"])
        ctf_channel_id = purpose["ctf_id"]
        challenge_solved = purpose["solved"]

        l = list(filter(lambda ctf : ctf.channel_id == ctf_channel_id, database))
        ctf = l[0] if l else None

        # Mark solved challenges
        if challenge_solved:                           
          challenge.mark_as_solved(challenge_solved)

        if ctf:
          for member_id in channel['members']:
            if member_id != bot_id:
              challenge.add_player(Player(member_id))

          ctf.add_challenge(challenge)

    # Create the database accordingly
    pickle.dump(database, open(self.DB, "wb+"))
    self.slack_client = slack_client

  def process(self, command, channel, user):
    try:
      command_line = unidecode(command.lower())
      args = shlex.split(command_line)
      command = None
    except:
      message = "Command failed : Malformed input."
      self.slack_client.api_call("chat.postMessage",
        channel=channel, text=message, as_user=True)
      return

    try:
      # Add CTF command
      if args[:2] == ["add", "ctf"]:
        command = AddCTFCommand(args[2:], user, channel)

      # Add challenge command
      elif args[:2] == ["add", "challenge"]:
        command = AddChallengeCommand(args[2:], channel, user)

      # Working command
      elif args[:1] == ["working"]:
        command = WorkingCommand(args[1:], user, channel)

      elif args[:1] == ["status"]:
        command = StatusCommand(channel)

      elif args[:1] == ["solved"]:
        command = SolveCommand(args[1:], channel, user)

      elif args[:1] == ["help"]:
        command = HelpCommand()

      if command:
        command.execute(self.slack_client)

    except InvalidCommand as e:
      self.slack_client.api_call("chat.postMessage",
        channel=channel, text=e.message, as_user=True)
<|MERGE_RESOLUTION|>--- conflicted
+++ resolved
@@ -185,22 +185,12 @@
     Mark a challenge as solved.
   """
 
-<<<<<<< HEAD
-  def __init__(self, args, ctf_channel_id, user_id):
-    if len(args) < 1:
-      raise InvalidCommand("Usage : @ota_bot solved <challenge_name> [support_member]")
-
-    self.user_id = user_id
-    self.challenge_name = args[0]
-    self.ctf_channel_id = ctf_channel_id
-    self.additional_solver = args[1:] if len(args)>1 else []
-=======
   def __init__(self, args, channel_id, user_id):
     self.user_id = user_id
     self.challenge_name = args[0] if args else None
     self.channel_id = channel_id
->>>>>>> 45e2bf41
-
+    self.additional_solver = args[1:] if (args and len(args)>1) else []
+    
   def execute(self, slack_client):
     challenge = ""
     if self.challenge_name:
@@ -213,54 +203,39 @@
 
     # Update database
     ctfs = pickle.load(open(ChallengeHandler.DB, "rb"))
-<<<<<<< HEAD
-    ctf = list(filter(lambda x : x.channel_id == self.ctf_channel_id, ctfs))[0]
-    challenge = list(filter(lambda x : x.channel_id == challenge.channel_id, ctf.challenges))[0]
-
-    if not challenge.is_solved:
-      member = get_member(slack_client, self.user_id)
-      solver_list = [ member['user']['name']] + self.additional_solver
-      
-      challenge.mark_as_solved(solver_list)
-
-      pickle.dump(ctfs, open(ChallengeHandler.DB, "wb"))
-
-      # Update channel purpose
-      purpose = dict(ChallengeHandler.CHALL_PURPOSE)
-      purpose['name'] = self.challenge_name
-      purpose['ctf_id'] = self.ctf_channel_id    
-      purpose['solved'] = solver_list
-      purpose = json.dumps(purpose)
-      set_purpose(slack_client, challenge.channel_id, purpose)
-
-      # Announce the CTF channel    
-      help_members = ""
-=======
+
     for ctf in ctfs:
       for c in ctf.challenges:
           if c.channel_id == challenge.channel_id:
-            c.mark_as_solved(self.user_id)
-
-      pickle.dump(ctfs, open(ChallengeHandler.DB, "wb"))
-
-      # Announce the CTF channel
-      member = get_member(slack_client, self.user_id)
-      message = "<@here> *%s* : %s has solved the \"%s\" challenge" % (challenge.name, member['user']['name'], challenge.name)
-      message += "."
-
-      slack_client.api_call("chat.postMessage",
-        channel=ctf.channel_id, text=message, as_user=True)
-      break
->>>>>>> 45e2bf41
-
-      if len(self.additional_solver) > 0:
-        help_members = "(together with %s)" % ", ".join(self.additional_solver)
-
-      message = "<@here> *%s* : %s has solved the \"%s\" challenge %s" % (challenge.name, member['user']['name'], challenge.name, help_members)
-      message += "."
-
-      slack_client.api_call("chat.postMessage",
-        channel=self.ctf_channel_id, text=message, as_user=True)
+            if not challenge.is_solved:
+              member = get_member(slack_client, self.user_id)
+              solver_list = [ member['user']['name']] + self.additional_solver
+      
+              challenge.mark_as_solved(solver_list)
+
+              pickle.dump(ctfs, open(ChallengeHandler.DB, "wb"))
+
+              # Update channel purpose
+              purpose = dict(ChallengeHandler.CHALL_PURPOSE)
+              purpose['name'] = self.challenge_name
+              purpose['ctf_id'] = self.ctf_channel_id    
+              purpose['solved'] = solver_list
+              purpose = json.dumps(purpose)
+              set_purpose(slack_client, challenge.channel_id, purpose)
+
+              # Announce the CTF channel    
+              help_members = ""
+            
+              if len(self.additional_solver) > 0:
+                help_members = "(together with %s)" % ", ".join(self.additional_solver)
+
+                message = "<@here> *%s* : %s has solved the \"%s\" challenge %s" % (challenge.name, member['user']['name'], challenge.name, help_members)
+                message += "."
+
+              slack_client.api_call("chat.postMessage",
+                channel=self.ctf_channel_id, text=message, as_user=True)
+           
+            break
     
 class HelpCommand(Command):
     """
@@ -272,13 +247,8 @@
       message += "```"
       message += "@ota_bot add ctf <ctf_name>\n"
       message += "@ota_bot add challenge <challenge_name>\n"
-<<<<<<< HEAD
       message += "@ota_bot working <challenge_name>\n"
       message += "@ota_bot solved <challenge_name> [support_member]\n"
-=======
-      message += "@ota_bot working [challenge_name]\n"
-      message += "@ota_bot solved [challenge_name]\n"
->>>>>>> 45e2bf41
       message += "@ota_bot status\n"
       message += "!add ctf <ctf_name>\n"
       message += "!add challenge <challenge_name>\n"
