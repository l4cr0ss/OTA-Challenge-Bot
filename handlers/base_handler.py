from abc import ABC, abstractmethod

from bottypes.command import *
from bottypes.invalid_command import *


class BaseHandler(ABC):
    commands = {}  # Overridden by concrete class
    aliases = {}   # Overridden by concrete class
    reactions = {}
    handler_name = ""  # Overridden by concrete class

    def can_handle(self, command, user_is_admin):
        if command in self.commands:
            cmd_desc = self.commands[command]
            # Hide admin commands
            if user_is_admin or not cmd_desc.is_admin_cmd:
                return True

        if command in self.aliases:
            if self.can_handle(self.aliases[command], user_is_admin):
                return True

        return False

    def can_handle_reaction(self, reaction):
        if reaction in self.reactions:
            return True
        return False

    def init(self, slack_wrapper):
        pass

    def get_aliases_for_command(self, command):
        cmd_aliases = []

        if self.aliases:
            for alias in self.aliases:
                if self.aliases[alias] == command:
                    cmd_aliases.append(alias)

        if cmd_aliases:
            return " `(Alias: {})`".format(", ".join(cmd_aliases))

        return ""

    def parse_command_usage(self, command, descriptor):
        """Returns a usage string from a given command and descriptor."""
        msg = "`!{} {}".format(self.handler_name, command)

        for arg in descriptor.arguments:
            msg += " <{}>".format(arg)

        for arg in descriptor.opt_arguments:
            msg += " [{}]".format(arg)

        msg += "`"

        # check for aliases
        msg += self.get_aliases_for_command(command)

        if descriptor.description:
            msg += "\n\t({})".format(descriptor.description)

        return msg

    def command_usage(self, command, descriptor):
        """Return the usage of a given command of a handler."""
        usage = self.parse_command_usage(command, descriptor)
        return "Usage: {}".format(usage)

    def get_usage(self, user_is_admin):
        """Return the usage of a handler."""
        msg = ""

        for command in self.commands:
            descriptor = self.commands[command]

            if (not descriptor.is_admin_cmd) or user_is_admin:
                usage = self.parse_command_usage(command, descriptor)
                msg += "{}\n".format(usage)

        # Return empty message, if no applicable commands were found
        if msg == "``````":
            return ""

        return msg

    def process(self, slack_wrapper, command, args, timestamp, channel, user, user_is_admin):
        """Check if enough arguments were passed for this command."""
<<<<<<< HEAD
        if command in self.aliases:
            self.process(slack_wrapper, self.aliases[command], args, channel, user, user_is_admin)
        elif command in self.commands:
            cmd_descriptor = self.commands[command]

            if cmd_descriptor:
                if len(args) < len(cmd_descriptor.arguments):
                    raise InvalidCommand(self.command_usage(command, cmd_descriptor))
                cmd_descriptor.command.execute(slack_wrapper, args, channel, user, user_is_admin)
=======
        cmd_descriptor = self.commands[command]

        if cmd_descriptor:
            if len(args) < len(cmd_descriptor.arguments):
                raise InvalidCommand(self.command_usage(command, cmd_descriptor))
            cmd_descriptor.command.execute(slack_wrapper, args, timestamp, channel, user, user_is_admin)
>>>>>>> 2894aab8

    def process_reaction(self, slack_wrapper, reaction, channel, timestamp, user, user_is_admin):
        reaction_descriptor = self.reactions[reaction]

        if reaction_descriptor:
            reaction_descriptor.command.execute(
                slack_wrapper, {"reaction": reaction, "timestamp": timestamp}, timestamp, channel, user, user_is_admin)<|MERGE_RESOLUTION|>--- conflicted
+++ resolved
@@ -88,25 +88,16 @@
 
     def process(self, slack_wrapper, command, args, timestamp, channel, user, user_is_admin):
         """Check if enough arguments were passed for this command."""
-<<<<<<< HEAD
         if command in self.aliases:
-            self.process(slack_wrapper, self.aliases[command], args, channel, user, user_is_admin)
+            self.process(slack_wrapper, self.aliases[command], args, timestamp, channel, user, user_is_admin)
         elif command in self.commands:
             cmd_descriptor = self.commands[command]
 
             if cmd_descriptor:
                 if len(args) < len(cmd_descriptor.arguments):
                     raise InvalidCommand(self.command_usage(command, cmd_descriptor))
-                cmd_descriptor.command.execute(slack_wrapper, args, channel, user, user_is_admin)
-=======
-        cmd_descriptor = self.commands[command]
-
-        if cmd_descriptor:
-            if len(args) < len(cmd_descriptor.arguments):
-                raise InvalidCommand(self.command_usage(command, cmd_descriptor))
-            cmd_descriptor.command.execute(slack_wrapper, args, timestamp, channel, user, user_is_admin)
->>>>>>> 2894aab8
-
+                cmd_descriptor.command.execute(slack_wrapper, args, timestamp, channel, user, user_is_admin)
+        
     def process_reaction(self, slack_wrapper, reaction, channel, timestamp, user, user_is_admin):
         reaction_descriptor = self.reactions[reaction]
 
