--- conflicted
+++ resolved
@@ -33,13 +33,8 @@
     def process(slack_wrapper, botserver, message, channel_id, user_id):
         log.debug("Processing message: {} from {} ({})".format(message, channel_id, user_id))
 
-<<<<<<< HEAD
         try: # Parse command and check for malformed input
             command_line = unidecode(message)
-=======
-        try:  # Parse command and check for malformed input
-            command_line = unidecode(message.lower())
->>>>>>> 6f40b4d2
             args = shlex.split(command_line)
         except:
             message = "Command failed : Malformed input."
@@ -67,24 +62,14 @@
                     usage_msg += handler.get_usage(user_is_admin)
                     processed = True
 
-<<<<<<< HEAD
                 else: # Send command to specified handler
                     command = args[1].lower()
-=======
-                else:  # Send command to specified handler
-                    command = args[1]
->>>>>>> 6f40b4d2
                     if handler.can_handle(command, user_is_admin):
                         handler.process(slack_wrapper, command, args[2:], channel_id, user_id, user_is_admin)
                         processed = True
 
-<<<<<<< HEAD
             else: # Pass the command to every available handler
                 command = args[0].lower()
-=======
-            else:  # Pass the command to every available handler
-                command = args[0]
->>>>>>> 6f40b4d2
 
                 for handler_name, handler in HandlerFactory.handlers.items():
                     if command == "help":  # Setup usage message
