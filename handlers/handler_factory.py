--- conflicted
+++ resolved
@@ -6,89 +6,6 @@
 from bottypes.invalid_command import *
 
 class HandlerFactory():
-<<<<<<< HEAD
-	handlers = {}
-	
-	def registerHandler(handler_name, handler):
-		log.info("Registering new handler: %s (%s)" % (handler_name, handler.__class__.__name__))
-
-		HandlerFactory.handlers[handler_name] = handler
-		handler.handler_name = handler_name
-
-	"""
-		Initializes all handler with common information.
-
-		Might remove bot_id from here later on?
-	"""
-	def initializeHandlers(slack_client, bot_id):
-		for handler in HandlerFactory.handlers:
-			HandlerFactory.handlers[handler].init(slack_client, bot_id)
-
-	def getHandler(handler_name):
-		if handler_name in HandlerFactory.handlers:
-			return HandlerFactory.handlers[handler_name]
-
-		return None
-
-	def process(slack_client, msg, channel, user):
-		log.debug("Processing message: %s from %s (%s)" % (msg, channel, user))
-
-		try:
-			command_line = unidecode(msg.lower())
-			args = shlex.split(command_line)
-		except:      		
-			message = "Command failed : Malformed input."
-			slack_client.api_call("chat.postMessage", channel=channel, text=message, as_user=True)
-			return
-
-		try:
-			handler_name = args[0]
-	
-			processed = False
-
-			processMsg = ""
-	
-			if handler_name in HandlerFactory.handlers:
-				# Call a specific handler with this command
-				handler = HandlerFactory.getHandler(handler_name)
-	
-				if (len(args) < 2) or (args[1] == "help"):
-					# Generic help handling
-					processMsg += handler.getHandlerUsage(slack_client)
-					processed = True
-				else:
-					command = args[1]
-						
-					if handler.canHandle(command):					
-						handler.process(slack_client, command, args[2:], channel, user)
-						processed = True
-			else:
-				# Pass the command to every available handler
-				command = args[0]
-					
-				for handler_name in HandlerFactory.handlers:		
-					handler = HandlerFactory.handlers[handler_name]
-
-					if command == "help":						
-						processMsg += handler.getHandlerUsage(slack_client)
-						processed = True
-					elif handler.canHandle(command):						
-						handler.process(slack_client, command, args[1:], channel, user)
-						processed = True
-	
-			if not processed:
-				msg = "Unknown handler or command : `%s`" % msg
-				slack_client.api_call("chat.postMessage", channel=channel, text=msg, as_user=True)
-
-			if processMsg:
-				raise InvalidCommand(processMsg)
-
-		except InvalidCommand as e:
-			slack_client.api_call("chat.postMessage", channel=channel, text=e.message, as_user=True)
-		#except Exception as ex:
-		#	log.error("An error has occured while processing a command: %s" % ex)
-						
-=======
     """
     Every handler should initialize the `commands` dictionary with the commands he can handle and the corresponding command class
 
@@ -174,4 +91,3 @@
             slack_client.api_call("chat.postMessage", channel=channel, text=e.message, as_user=True)
         except Exception as ex:
             log.error("An error has occured while processing a command: %s" % ex)
->>>>>>> 08d3d21a
