--- conflicted
+++ resolved
@@ -3,9 +3,6 @@
     "syscalls_handler",
     "bot_handler",
     "admin_handler",
-<<<<<<< HEAD
-    "irc_handler"
-=======
+    "irc_handler",
     "wolfram_handler"
->>>>>>> 6c322c2a
 ]